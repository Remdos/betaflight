/*
 * This file is part of Cleanflight.
 *
 * Cleanflight is free software: you can redistribute it and/or modify
 * it under the terms of the GNU General Public License as published by
 * the Free Software Foundation, either version 3 of the License, or
 * (at your option) any later version.
 *
 * Cleanflight is distributed in the hope that it will be useful,
 * but WITHOUT ANY WARRANTY; without even the implied warranty of
 * MERCHANTABILITY or FITNESS FOR A PARTICULAR PURPOSE.  See the
 * GNU General Public License for more details.
 *
 * You should have received a copy of the GNU General Public License
 * along with Cleanflight.  If not, see <http://www.gnu.org/licenses/>.
 */

#include <stdbool.h>
#include <stdint.h>
#include <stdlib.h>
#include <stdarg.h>
#include <string.h>
#include <math.h>
#include <ctype.h>

#include "platform.h"

// FIXME remove this for targets that don't need a CLI.  Perhaps use a no-op macro when USE_CLI is not enabled
// signal that we're in cli mode
uint8_t cliMode = 0;

#ifdef USE_CLI

#include "build/build_config.h"
#include "build/debug.h"
#include "build/version.h"

#include "common/axis.h"
#include "common/color.h"
#include "common/maths.h"
#include "common/printf.h"
#include "common/typeconversion.h"

#include "drivers/system.h"
#include "drivers/sensor.h"
#include "drivers/accgyro.h"
#include "drivers/compass.h"
#include "drivers/serial.h"
#include "drivers/bus_i2c.h"
#include "drivers/flash.h"
#include "drivers/gpio.h"
#include "drivers/io.h"
#include "drivers/io_impl.h"
#include "drivers/timer.h"
#include "drivers/pwm_rx.h"
#include "drivers/sdcard.h"
#include "drivers/buf_writer.h"

#include "fc/rc_controls.h"
#include "fc/runtime_config.h"

#include "io/motors.h"
#include "io/servos.h"
#include "io/gps.h"
#include "io/gimbal.h"
#include "io/serial.h"
#include "io/serial_cli.h"
#include "io/ledstrip.h"
#include "io/flashfs.h"
#include "io/beeper.h"
#include "io/asyncfatfs/asyncfatfs.h"
#include "io/osd.h"
#include "io/vtx.h"

#include "rx/rx.h"
#include "rx/spektrum.h"

#include "scheduler/scheduler.h"

#include "sensors/battery.h"
#include "sensors/boardalignment.h"
#include "sensors/sensors.h"
#include "sensors/acceleration.h"
#include "sensors/gyro.h"
#include "sensors/compass.h"
#include "sensors/barometer.h"

#include "flight/pid.h"
#include "flight/imu.h"
#include "flight/mixer.h"
#include "flight/navigation.h"
#include "flight/failsafe.h"

#include "telemetry/telemetry.h"
#include "telemetry/frsky.h"

#include "config/config.h"
#include "config/config_eeprom.h"
#include "config/config_profile.h"
#include "config/config_master.h"
#include "config/feature.h"

extern uint16_t cycleTime; // FIXME dependency on mw.c

void gpsEnablePassthrough(serialPort_t *gpsPassthroughPort);

static serialPort_t *cliPort;
static bufWriter_t *cliWriter;
static uint8_t cliWriteBuffer[sizeof(*cliWriter) + 16];

static void cliAux(char *cmdline);
static void cliRxFail(char *cmdline);
static void cliAdjustmentRange(char *cmdline);
static void cliMotorMix(char *cmdline);
static void cliDefaults(char *cmdline);
void cliDfu(char *cmdLine);
static void cliDump(char *cmdLine);
static void cliDiff(char *cmdLine);
static void printConfig(char *cmdLine, bool doDiff);
static void cliDumpProfile(uint8_t profileIndex, uint8_t dumpMask, master_t *defaultProfile);
static void cliDumpRateProfile(uint8_t rateProfileIndex, uint8_t dumpMask, master_t *defaultProfile) ;
static void cliExit(char *cmdline);
static void cliFeature(char *cmdline);
static void cliMotor(char *cmdline);
static void cliName(char *cmdline);
static void cliPlaySound(char *cmdline);
static void cliProfile(char *cmdline);
static void cliRateProfile(char *cmdline);
static void cliReboot(void);
static void cliRebootEx(bool bootLoader);
static void cliSave(char *cmdline);
static void cliSerial(char *cmdline);
#ifndef SKIP_SERIAL_PASSTHROUGH
static void cliSerialPassthrough(char *cmdline);
#endif

#ifdef USE_SERVOS
static void cliServo(char *cmdline);
static void cliServoMix(char *cmdline);
#endif

static void cliSet(char *cmdline);
static void cliGet(char *cmdline);
static void cliStatus(char *cmdline);
#ifndef SKIP_TASK_STATISTICS
static void cliTasks(char *cmdline);
#endif
static void cliVersion(char *cmdline);
static void cliRxRange(char *cmdline);
#if (FLASH_SIZE > 64) && !defined(CLI_MINIMAL_VERBOSITY)
static void cliResource(char *cmdline);
#endif
#ifdef GPS
static void cliGpsPassthrough(char *cmdline);
#endif

static void cliHelp(char *cmdline);
static void cliMap(char *cmdline);

#ifdef LED_STRIP
static void cliLed(char *cmdline);
static void cliColor(char *cmdline);
static void cliModeColor(char *cmdline);
#endif

#ifndef USE_QUAD_MIXER_ONLY
static void cliMixer(char *cmdline);
#endif

#ifdef USE_FLASHFS
static void cliFlashInfo(char *cmdline);
static void cliFlashErase(char *cmdline);
#ifdef USE_FLASH_TOOLS
static void cliFlashWrite(char *cmdline);
static void cliFlashRead(char *cmdline);
#endif
#endif

#ifdef VTX
static void cliVtx(char *cmdline);
#endif

#ifdef USE_SDCARD
static void cliSdInfo(char *cmdline);
#endif

#ifdef BEEPER
static void cliBeeper(char *cmdline);
#endif

// buffer
static char cliBuffer[48];
static uint32_t bufferIndex = 0;

typedef enum {
    DUMP_MASTER = (1 << 0),
    DUMP_PROFILE = (1 << 1),
    DUMP_RATES = (1 << 2),
    DUMP_ALL = (1 << 3),
    DO_DIFF = (1 << 4),
    SHOW_DEFAULTS = (1 << 5),
} dumpFlags_e;

static const char* const emptyName = "-";

#ifndef USE_QUAD_MIXER_ONLY
// sync this with mixerMode_e
static const char * const mixerNames[] = {
    "TRI", "QUADP", "QUADX", "BI",
    "GIMBAL", "Y6", "HEX6",
    "FLYING_WING", "Y4", "HEX6X", "OCTOX8", "OCTOFLATP", "OCTOFLATX",
    "AIRPLANE", "HELI_120_CCPM", "HELI_90_DEG", "VTAIL4",
    "HEX6H", "PPM_TO_SERVO", "DUALCOPTER", "SINGLECOPTER",
    "ATAIL4", "CUSTOM", "CUSTOMAIRPLANE", "CUSTOMTRI", "QUADX1234", NULL
};
#endif

// sync this with features_e
static const char * const featureNames[] = {
    "RX_PPM", "VBAT", "INFLIGHT_ACC_CAL", "RX_SERIAL", "MOTOR_STOP",
    "SERVO_TILT", "SOFTSERIAL", "GPS", "FAILSAFE",
    "SONAR", "TELEMETRY", "CURRENT_METER", "3D", "RX_PARALLEL_PWM",
    "RX_MSP", "RSSI_ADC", "LED_STRIP", "DISPLAY", "OSD",
    "BLACKBOX", "CHANNEL_FORWARDING", "TRANSPONDER", "AIRMODE",
    " ", "VTX", "RX_SPI", "SOFTSPI", NULL
};

// sync this with rxFailsafeChannelMode_e
static const char rxFailsafeModeCharacters[] = "ahs";

static const rxFailsafeChannelMode_e rxFailsafeModesTable[RX_FAILSAFE_TYPE_COUNT][RX_FAILSAFE_MODE_COUNT] = {
    { RX_FAILSAFE_MODE_AUTO, RX_FAILSAFE_MODE_HOLD, RX_FAILSAFE_MODE_INVALID },
    { RX_FAILSAFE_MODE_INVALID, RX_FAILSAFE_MODE_HOLD, RX_FAILSAFE_MODE_SET }
};

#if (FLASH_SIZE > 64) && !defined(CLI_MINIMAL_VERBOSITY)
// sync this with sensors_e
static const char * const sensorTypeNames[] = {
    "GYRO", "ACC", "BARO", "MAG", "SONAR", "GPS", "GPS+MAG", NULL
};

#define SENSOR_NAMES_MASK (SENSOR_GYRO | SENSOR_ACC | SENSOR_BARO | SENSOR_MAG)

static const char * const sensorHardwareNames[4][13] = {
    { "", "None", "MPU6050", "L3G4200D", "MPU3050", "L3GD20", "MPU6000", "MPU6500", "MPU9250", "ICM20689", "FAKE", NULL },
    { "", "None", "ADXL345", "MPU6050", "MMA845x", "BMA280", "LSM303DLHC", "MPU6000", "MPU6500", "MPU9250", "ICM20689", "FAKE", NULL },
    { "", "None", "BMP085", "MS5611", "BMP280", NULL },
    { "", "None", "HMC5883", "AK8975", "AK8963", NULL }
};
#endif

typedef struct {
    const char *name;
#ifndef SKIP_CLI_COMMAND_HELP
    const char *description;
    const char *args;
#endif
    void (*func)(char *cmdline);
} clicmd_t;

#ifndef SKIP_CLI_COMMAND_HELP
#define CLI_COMMAND_DEF(name, description, args, method) \
{ \
    name , \
    description , \
    args , \
    method \
}
#else
#define CLI_COMMAND_DEF(name, description, args, method) \
{ \
    name, \
    method \
}
#endif

// should be sorted a..z for bsearch()
const clicmd_t cmdTable[] = {
    CLI_COMMAND_DEF("adjrange", "configure adjustment ranges", NULL, cliAdjustmentRange),
    CLI_COMMAND_DEF("aux", "configure modes", NULL, cliAux),
#ifdef LED_STRIP
    CLI_COMMAND_DEF("color", "configure colors", NULL, cliColor),
    CLI_COMMAND_DEF("mode_color", "configure mode and special colors", NULL, cliModeColor),
#endif
    CLI_COMMAND_DEF("defaults", "reset to defaults and reboot", NULL, cliDefaults),
    CLI_COMMAND_DEF("dfu", "DFU mode on reboot", NULL, cliDfu),
    CLI_COMMAND_DEF("diff", "list configuration changes from default",
        "[master|profile|rates|all] {showdefaults}", cliDiff),
    CLI_COMMAND_DEF("dump", "dump configuration",
        "[master|profile|rates|all] {showdefaults}", cliDump),
    CLI_COMMAND_DEF("exit", NULL, NULL, cliExit),
    CLI_COMMAND_DEF("feature", "configure features",
        "list\r\n"
        "\t<+|->[name]", cliFeature),
#ifdef USE_FLASHFS
    CLI_COMMAND_DEF("flash_erase", "erase flash chip", NULL, cliFlashErase),
    CLI_COMMAND_DEF("flash_info", "show flash chip info", NULL, cliFlashInfo),
#ifdef USE_FLASH_TOOLS
    CLI_COMMAND_DEF("flash_read", NULL, "<length> <address>", cliFlashRead),
    CLI_COMMAND_DEF("flash_write", NULL, "<address> <message>", cliFlashWrite),
#endif
#endif
    CLI_COMMAND_DEF("get", "get variable value",
            "[name]", cliGet),
#ifdef GPS
    CLI_COMMAND_DEF("gpspassthrough", "passthrough gps to serial", NULL, cliGpsPassthrough),
#endif
    CLI_COMMAND_DEF("help", NULL, NULL, cliHelp),
#ifdef LED_STRIP
    CLI_COMMAND_DEF("led", "configure leds", NULL, cliLed),
#endif
    CLI_COMMAND_DEF("map", "configure rc channel order",
        "[<map>]", cliMap),
#ifndef USE_QUAD_MIXER_ONLY
    CLI_COMMAND_DEF("mixer", "configure mixer",
        "list\r\n"
        "\t<name>", cliMixer),
#endif
    CLI_COMMAND_DEF("mmix", "custom motor mixer", NULL, cliMotorMix),
    CLI_COMMAND_DEF("motor",  "get/set motor",
       "<index> [<value>]", cliMotor),
    CLI_COMMAND_DEF("play_sound", NULL,
        "[<index>]\r\n", cliPlaySound),
    CLI_COMMAND_DEF("profile", "change profile",
        "[<index>]", cliProfile),
    CLI_COMMAND_DEF("rateprofile", "change rate profile", "[<index>]", cliRateProfile),
#if (FLASH_SIZE > 64) && !defined(CLI_MINIMAL_VERBOSITY)
    CLI_COMMAND_DEF("resource", "view currently used resources", NULL, cliResource),
#endif
    CLI_COMMAND_DEF("rxrange", "configure rx channel ranges", NULL, cliRxRange),
    CLI_COMMAND_DEF("rxfail", "show/set rx failsafe settings", NULL, cliRxFail),
    CLI_COMMAND_DEF("save", "save and reboot", NULL, cliSave),
    CLI_COMMAND_DEF("serial", "configure serial ports", NULL, cliSerial),
#ifndef SKIP_SERIAL_PASSTHROUGH
    CLI_COMMAND_DEF("serialpassthrough", "passthrough serial data to port",
                    "<id> [baud] [mode] : passthrough to serial",
                    cliSerialPassthrough),
#endif
#ifdef USE_SERVOS
    CLI_COMMAND_DEF("servo", "configure servos", NULL, cliServo),
#endif
    CLI_COMMAND_DEF("set", "change setting",
        "[<name>=<value>]", cliSet),
#ifdef USE_SERVOS
    CLI_COMMAND_DEF("smix", "servo mixer",
        "<rule> <servo> <source> <rate> <speed> <min> <max> <box>\r\n"
        "\treset\r\n"
        "\tload <mixer>\r\n"
        "\treverse <servo> <source> r|n", cliServoMix),
#endif
#ifdef USE_SDCARD
    CLI_COMMAND_DEF("sd_info", "sdcard info", NULL, cliSdInfo),
#endif
    CLI_COMMAND_DEF("status", "show status", NULL, cliStatus),
#ifndef SKIP_TASK_STATISTICS
    CLI_COMMAND_DEF("tasks", "show task stats", NULL, cliTasks),
#endif
    CLI_COMMAND_DEF("version", "show version", NULL, cliVersion),
#ifdef BEEPER
    CLI_COMMAND_DEF("beeper", "turn on/off beeper", "list\r\n"
            "\t<+|->[name]", cliBeeper),
#endif
#ifdef VTX
    CLI_COMMAND_DEF("vtx", "vtx channels on switch", NULL, cliVtx),
#endif
    CLI_COMMAND_DEF("name", "Name of craft", NULL, cliName),
};
#define CMD_COUNT (sizeof(cmdTable) / sizeof(clicmd_t))

static const char * const lookupTableOffOn[] = {
    "OFF", "ON"
};

static const char * const lookupTableUnit[] = {
    "IMPERIAL", "METRIC"
};

static const char * const lookupTableAlignment[] = {
    "DEFAULT",
    "CW0",
    "CW90",
    "CW180",
    "CW270",
    "CW0FLIP",
    "CW90FLIP",
    "CW180FLIP",
    "CW270FLIP"
};

#ifdef GPS
static const char * const lookupTableGPSProvider[] = {
    "NMEA", "UBLOX"
};

static const char * const lookupTableGPSSBASMode[] = {
    "AUTO", "EGNOS", "WAAS", "MSAS", "GAGAN"
};
#endif

static const char * const lookupTableCurrentSensor[] = {
    "NONE", "ADC", "VIRTUAL"
};

#ifdef USE_SERVOS
static const char * const lookupTableGimbalMode[] = {
    "NORMAL", "MIXTILT"
};
#endif

#ifdef BLACKBOX
static const char * const lookupTableBlackboxDevice[] = {
    "SERIAL", "SPIFLASH", "SDCARD"
};
#endif

static const char * const lookupTablePidController[] = {
    "LEGACY", "BETAFLIGHT"
};

#ifdef SERIAL_RX
static const char * const lookupTableSerialRX[] = {
    "SPEK1024",
    "SPEK2048",
    "SBUS",
    "SUMD",
    "SUMH",
    "XB-B",
    "XB-B-RJ01",
    "IBUS",
    "JETIEXBUS"
};
#endif

#ifdef USE_RX_SPI
// sync with rx_spi_protocol_e
static const char * const lookupTableRxSpi[] = {
    "V202_250K",
    "V202_1M",
    "SYMA_X",
    "SYMA_X5C",
    "CX10",
    "CX10A",
    "H8_3D",
    "INAV"
};
#endif

static const char * const lookupTableGyroLpf[] = {
    "OFF",
    "188HZ",
    "98HZ",
    "42HZ",
    "20HZ",
    "10HZ",
    "5HZ",
    "EXPERIMENTAL"
};

static const char * const lookupTableAccHardware[] = {
    "AUTO",
    "NONE",
    "ADXL345",
    "MPU6050",
    "MMA8452",
    "BMA280",
    "LSM303DLHC",
    "MPU6000",
    "MPU6500",
    "MPU9250",
    "ICM20689",
    "FAKE"
};

#ifdef BARO
static const char * const lookupTableBaroHardware[] = {
    "AUTO",
    "NONE",
    "BMP085",
    "MS5611",
    "BMP280"
};
#endif

#ifdef MAG
static const char * const lookupTableMagHardware[] = {
    "AUTO",
    "NONE",
    "HMC5883",
    "AK8975",
    "AK8963"
};
#endif

static const char * const lookupTableDebug[DEBUG_COUNT] = {
    "NONE",
    "CYCLETIME",
    "BATTERY",
    "GYRO",
    "ACCELEROMETER",
    "MIXER",
    "AIRMODE",
    "PIDLOOP",
    "NOTCH",
    "RC_INTERPOLATION",
    "VELOCITY",
    "DFILTER",
    "ANGLERATE",
};

#ifdef OSD
static const char * const lookupTableOsdType[] = {
    "AUTO",
    "PAL",
    "NTSC"
};
#endif

static const char * const lookupTableSuperExpoYaw[] = {
    "OFF", "ON", "ALWAYS"
};

static const char * const lookupTablePwmProtocol[] = {
    "OFF", "ONESHOT125", "ONESHOT42", "MULTISHOT", "BRUSHED"
};

static const char * const lookupTableDeltaMethod[] = {
    "ERROR", "MEASUREMENT"
};

static const char * const lookupTableRcInterpolation[] = {
    "OFF", "PRESET", "AUTO", "MANUAL"
};

static const char * const lookupTableLowpassType[] = {
    "NORMAL", "HIGH"
};

static const char * const lookupTableFailsafe[] = {
    "AUTO-LAND", "DROP"
};

typedef struct lookupTableEntry_s {
    const char * const *values;
    const uint8_t valueCount;
} lookupTableEntry_t;

typedef enum {
    TABLE_OFF_ON = 0,
    TABLE_UNIT,
    TABLE_ALIGNMENT,
#ifdef GPS
    TABLE_GPS_PROVIDER,
    TABLE_GPS_SBAS_MODE,
#endif
#ifdef BLACKBOX
    TABLE_BLACKBOX_DEVICE,
#endif
    TABLE_CURRENT_SENSOR,
#ifdef USE_SERVOS
    TABLE_GIMBAL_MODE,
#endif
    TABLE_PID_CONTROLLER,
#ifdef SERIAL_RX
    TABLE_SERIAL_RX,
#endif
#ifdef USE_RX_SPI
    TABLE_RX_SPI,
#endif
    TABLE_GYRO_LPF,
    TABLE_ACC_HARDWARE,
#ifdef BARO
    TABLE_BARO_HARDWARE,
#endif
#ifdef MAG
    TABLE_MAG_HARDWARE,
#endif
    TABLE_DEBUG,
    TABLE_SUPEREXPO_YAW,
    TABLE_MOTOR_PWM_PROTOCOL,
    TABLE_DELTA_METHOD,
    TABLE_RC_INTERPOLATION,
    TABLE_LOWPASS_TYPE,
    TABLE_FAILSAFE,
#ifdef OSD
    TABLE_OSD,
#endif
} lookupTableIndex_e;

static const lookupTableEntry_t lookupTables[] = {
    { lookupTableOffOn, sizeof(lookupTableOffOn) / sizeof(char *) },
    { lookupTableUnit, sizeof(lookupTableUnit) / sizeof(char *) },
    { lookupTableAlignment, sizeof(lookupTableAlignment) / sizeof(char *) },
#ifdef GPS
    { lookupTableGPSProvider, sizeof(lookupTableGPSProvider) / sizeof(char *) },
    { lookupTableGPSSBASMode, sizeof(lookupTableGPSSBASMode) / sizeof(char *) },
#endif
#ifdef BLACKBOX
    { lookupTableBlackboxDevice, sizeof(lookupTableBlackboxDevice) / sizeof(char *) },
#endif
    { lookupTableCurrentSensor, sizeof(lookupTableCurrentSensor) / sizeof(char *) },
#ifdef USE_SERVOS
    { lookupTableGimbalMode, sizeof(lookupTableGimbalMode) / sizeof(char *) },
#endif
    { lookupTablePidController, sizeof(lookupTablePidController) / sizeof(char *) },
#ifdef SERIAL_RX
    { lookupTableSerialRX, sizeof(lookupTableSerialRX) / sizeof(char *) },
#endif
#ifdef USE_RX_SPI
    { lookupTableRxSpi, sizeof(lookupTableRxSpi) / sizeof(char *) },
#endif
    { lookupTableGyroLpf, sizeof(lookupTableGyroLpf) / sizeof(char *) },
    { lookupTableAccHardware, sizeof(lookupTableAccHardware) / sizeof(char *) },
#ifdef BARO
    { lookupTableBaroHardware, sizeof(lookupTableBaroHardware) / sizeof(char *) },
#endif
#ifdef MAG
    { lookupTableMagHardware, sizeof(lookupTableMagHardware) / sizeof(char *) },
#endif
    { lookupTableDebug, sizeof(lookupTableDebug) / sizeof(char *) },
    { lookupTableSuperExpoYaw, sizeof(lookupTableSuperExpoYaw) / sizeof(char *) },
    { lookupTablePwmProtocol, sizeof(lookupTablePwmProtocol) / sizeof(char *) },
    { lookupTableDeltaMethod, sizeof(lookupTableDeltaMethod) / sizeof(char *) },
    { lookupTableRcInterpolation, sizeof(lookupTableRcInterpolation) / sizeof(char *) },
    { lookupTableLowpassType, sizeof(lookupTableLowpassType) / sizeof(char *) },
    { lookupTableFailsafe, sizeof(lookupTableFailsafe) / sizeof(char *) },
#ifdef OSD
    { lookupTableOsdType, sizeof(lookupTableOsdType) / sizeof(char *) },
#endif
};

#define VALUE_TYPE_OFFSET 0
#define VALUE_SECTION_OFFSET 4
#define VALUE_MODE_OFFSET 6

typedef enum {
    // value type
    VAR_UINT8 = (0 << VALUE_TYPE_OFFSET),
    VAR_INT8 = (1 << VALUE_TYPE_OFFSET),
    VAR_UINT16 = (2 << VALUE_TYPE_OFFSET),
    VAR_INT16 = (3 << VALUE_TYPE_OFFSET),
    VAR_UINT32 = (4 << VALUE_TYPE_OFFSET),
    VAR_FLOAT = (5 << VALUE_TYPE_OFFSET),

    // value section
    MASTER_VALUE = (0 << VALUE_SECTION_OFFSET),
    PROFILE_VALUE = (1 << VALUE_SECTION_OFFSET),
    PROFILE_RATE_VALUE = (2 << VALUE_SECTION_OFFSET),
    // value mode
    MODE_DIRECT = (0 << VALUE_MODE_OFFSET),
    MODE_LOOKUP = (1 << VALUE_MODE_OFFSET)
} cliValueFlag_e;

#define VALUE_TYPE_MASK (0x0F)
#define VALUE_SECTION_MASK (0x30)
#define VALUE_MODE_MASK (0xC0)

typedef struct cliMinMaxConfig_s {
    const int32_t min;
    const int32_t max;
} cliMinMaxConfig_t;

typedef struct cliLookupTableConfig_s {
    const lookupTableIndex_e tableIndex;
} cliLookupTableConfig_t;

typedef union {
    cliLookupTableConfig_t lookup;
    cliMinMaxConfig_t minmax;
} cliValueConfig_t;

typedef struct {
    const char *name;
    const uint8_t type; // see cliValueFlag_e
    void *ptr;
    const cliValueConfig_t config;
} clivalue_t;

const clivalue_t valueTable[] = {
    { "mid_rc",                     VAR_UINT16 | MASTER_VALUE,  &masterConfig.rxConfig.midrc, .config.minmax = { 1200,  1700 } },
    { "min_check",                  VAR_UINT16 | MASTER_VALUE,  &masterConfig.rxConfig.mincheck, .config.minmax = { PWM_RANGE_ZERO,  PWM_RANGE_MAX } },
    { "max_check",                  VAR_UINT16 | MASTER_VALUE,  &masterConfig.rxConfig.maxcheck, .config.minmax = { PWM_RANGE_ZERO,  PWM_RANGE_MAX } },
    { "rssi_channel",               VAR_INT8   | MASTER_VALUE,  &masterConfig.rxConfig.rssi_channel, .config.minmax = { 0,  MAX_SUPPORTED_RC_CHANNEL_COUNT } },
    { "rssi_scale",                 VAR_UINT8  | MASTER_VALUE,  &masterConfig.rxConfig.rssi_scale, .config.minmax = { RSSI_SCALE_MIN,  RSSI_SCALE_MAX } },
    { "rc_interpolation",           VAR_UINT8  | MASTER_VALUE | MODE_LOOKUP, &masterConfig.rxConfig.rcInterpolation, .config.lookup = { TABLE_RC_INTERPOLATION } },
    { "rc_interpolation_interval",  VAR_UINT8  | MASTER_VALUE,  &masterConfig.rxConfig.rcInterpolationInterval, .config.minmax = { 1,  50 } },
    { "rssi_ppm_invert",            VAR_INT8   | MASTER_VALUE | MODE_LOOKUP,  &masterConfig.rxConfig.rssi_ppm_invert, .config.lookup = { TABLE_OFF_ON } },
    { "input_filtering_mode",       VAR_INT8   | MASTER_VALUE | MODE_LOOKUP,  &masterConfig.inputFilteringMode, .config.lookup = { TABLE_OFF_ON } },
    { "roll_yaw_cam_mix_degrees",   VAR_UINT8  | MASTER_VALUE,  &masterConfig.rxConfig.fpvCamAngleDegrees, .config.minmax = { 0,  50 } },
    { "max_aux_channels",           VAR_UINT8  | MASTER_VALUE,  &masterConfig.rxConfig.max_aux_channel, .config.minmax = { 0,  13 } },
    { "debug_mode",                 VAR_UINT8  | MASTER_VALUE | MODE_LOOKUP,  &masterConfig.debug_mode, .config.lookup = { TABLE_DEBUG } },

    { "min_throttle",               VAR_UINT16 | MASTER_VALUE,  &masterConfig.motorConfig.minthrottle, .config.minmax = { PWM_RANGE_ZERO,  PWM_RANGE_MAX } },
    { "max_throttle",               VAR_UINT16 | MASTER_VALUE,  &masterConfig.motorConfig.maxthrottle, .config.minmax = { PWM_RANGE_ZERO,  PWM_RANGE_MAX } },
    { "min_command",                VAR_UINT16 | MASTER_VALUE,  &masterConfig.motorConfig.mincommand, .config.minmax = { PWM_RANGE_ZERO,  PWM_RANGE_MAX } },
    { "max_esc_throttle_jump",      VAR_UINT16 | MASTER_VALUE,  &masterConfig.motorConfig.maxEscThrottleJumpMs, .config.minmax = { 0,  1000 } },

    { "3d_deadband_low",            VAR_UINT16 | MASTER_VALUE,  &masterConfig.flight3DConfig.deadband3d_low, .config.minmax = { PWM_RANGE_ZERO,  PWM_RANGE_MAX } }, // FIXME upper limit should match code in the mixer, 1500 currently
    { "3d_deadband_high",           VAR_UINT16 | MASTER_VALUE,  &masterConfig.flight3DConfig.deadband3d_high, .config.minmax = { PWM_RANGE_ZERO,  PWM_RANGE_MAX } }, // FIXME lower limit should match code in the mixer, 1500 currently,
    { "3d_neutral",                 VAR_UINT16 | MASTER_VALUE,  &masterConfig.flight3DConfig.neutral3d, .config.minmax = { PWM_RANGE_ZERO,  PWM_RANGE_MAX } },
    { "3d_deadband_throttle",       VAR_UINT16 | MASTER_VALUE,  &masterConfig.flight3DConfig.deadband3d_throttle, .config.minmax = { PWM_RANGE_ZERO,  PWM_RANGE_MAX } },

#ifdef CC3D
    { "enable_buzzer_p6",           VAR_UINT8  | MASTER_VALUE | MODE_LOOKUP,  &masterConfig.use_buzzer_p6, .config.lookup = { TABLE_OFF_ON } },
#endif
    { "use_unsynced_pwm",           VAR_UINT8  | MASTER_VALUE | MODE_LOOKUP, &masterConfig.motorConfig.useUnsyncedPwm, .config.lookup = { TABLE_OFF_ON } },
    { "motor_pwm_protocol",         VAR_UINT8  | MASTER_VALUE | MODE_LOOKUP, &masterConfig.motorConfig.motorPwmProtocol, .config.lookup = { TABLE_MOTOR_PWM_PROTOCOL } },
    { "motor_pwm_rate",             VAR_UINT16 | MASTER_VALUE,  &masterConfig.motorConfig.motorPwmRate, .config.minmax = { 200, 32000 } },

    { "disarm_kill_switch",         VAR_UINT8  | MASTER_VALUE | MODE_LOOKUP,  &masterConfig.disarm_kill_switch, .config.lookup = { TABLE_OFF_ON } },
    { "gyro_cal_on_first_arm",      VAR_UINT8  | MASTER_VALUE | MODE_LOOKUP,  &masterConfig.gyro_cal_on_first_arm, .config.lookup = { TABLE_OFF_ON } },
    { "auto_disarm_delay",          VAR_UINT8  | MASTER_VALUE,  &masterConfig.auto_disarm_delay, .config.minmax = { 0,  60 } },
    { "small_angle",                VAR_UINT8  | MASTER_VALUE,  &masterConfig.small_angle, .config.minmax = { 0,  180 } },

    { "fixedwing_althold_dir",      VAR_INT8   | MASTER_VALUE,  &masterConfig.airplaneConfig.fixedwing_althold_dir, .config.minmax = { -1,  1 } },

    { "reboot_character",           VAR_UINT8  | MASTER_VALUE,  &masterConfig.serialConfig.reboot_character, .config.minmax = { 48,  126 } },

#ifdef GPS
    { "gps_provider",               VAR_UINT8  | MASTER_VALUE | MODE_LOOKUP,  &masterConfig.gpsConfig.provider, .config.lookup = { TABLE_GPS_PROVIDER } },
    { "gps_sbas_mode",              VAR_UINT8  | MASTER_VALUE | MODE_LOOKUP,  &masterConfig.gpsConfig.sbasMode, .config.lookup = { TABLE_GPS_SBAS_MODE } },
    { "gps_auto_config",            VAR_UINT8  | MASTER_VALUE | MODE_LOOKUP,  &masterConfig.gpsConfig.autoConfig, .config.lookup = { TABLE_OFF_ON } },
    { "gps_auto_baud",              VAR_UINT8  | MASTER_VALUE | MODE_LOOKUP,  &masterConfig.gpsConfig.autoBaud, .config.lookup = { TABLE_OFF_ON } },

    { "gps_pos_p",                  VAR_UINT8  | PROFILE_VALUE, &masterConfig.profile[0].pidProfile.P8[PIDPOS], .config.minmax = { 0,  200 } },
    { "gps_pos_i",                  VAR_UINT8  | PROFILE_VALUE, &masterConfig.profile[0].pidProfile.I8[PIDPOS], .config.minmax = { 0,  200 } },
    { "gps_pos_d",                  VAR_UINT8  | PROFILE_VALUE, &masterConfig.profile[0].pidProfile.D8[PIDPOS], .config.minmax = { 0,  200 } },
    { "gps_posr_p",                 VAR_UINT8  | PROFILE_VALUE, &masterConfig.profile[0].pidProfile.P8[PIDPOSR], .config.minmax = { 0,  200 } },
    { "gps_posr_i",                 VAR_UINT8  | PROFILE_VALUE, &masterConfig.profile[0].pidProfile.I8[PIDPOSR], .config.minmax = { 0,  200 } },
    { "gps_posr_d",                 VAR_UINT8  | PROFILE_VALUE, &masterConfig.profile[0].pidProfile.D8[PIDPOSR], .config.minmax = { 0,  200 } },
    { "gps_nav_p",                  VAR_UINT8  | PROFILE_VALUE, &masterConfig.profile[0].pidProfile.P8[PIDNAVR], .config.minmax = { 0,  200 } },
    { "gps_nav_i",                  VAR_UINT8  | PROFILE_VALUE, &masterConfig.profile[0].pidProfile.I8[PIDNAVR], .config.minmax = { 0,  200 } },
    { "gps_nav_d",                  VAR_UINT8  | PROFILE_VALUE, &masterConfig.profile[0].pidProfile.D8[PIDNAVR], .config.minmax = { 0,  200 } },
    { "gps_wp_radius",              VAR_UINT16 | MASTER_VALUE, &masterConfig.gpsProfile.gps_wp_radius, .config.minmax = { 0,  2000 } },
    { "nav_controls_heading",       VAR_UINT8  | MASTER_VALUE | MODE_LOOKUP, &masterConfig.gpsProfile.nav_controls_heading, .config.lookup = { TABLE_OFF_ON } },
    { "nav_speed_min",              VAR_UINT16 | MASTER_VALUE, &masterConfig.gpsProfile.nav_speed_min, .config.minmax = { 10,  2000 } },
    { "nav_speed_max",              VAR_UINT16 | MASTER_VALUE, &masterConfig.gpsProfile.nav_speed_max, .config.minmax = { 10,  2000 } },
    { "nav_slew_rate",              VAR_UINT8  | MASTER_VALUE, &masterConfig.gpsProfile.nav_slew_rate, .config.minmax = { 0,  100 } },
#endif
#ifdef GTUNE
    { "gtune_loP_rll",              VAR_UINT8  | PROFILE_VALUE,  &masterConfig.profile[0].pidProfile.gtune_lolimP[FD_ROLL], .config.minmax = { 10,  200 } },
    { "gtune_loP_ptch",             VAR_UINT8  | PROFILE_VALUE,  &masterConfig.profile[0].pidProfile.gtune_lolimP[FD_PITCH], .config.minmax = { 10,  200 } },
    { "gtune_loP_yw",               VAR_UINT8  | PROFILE_VALUE,  &masterConfig.profile[0].pidProfile.gtune_lolimP[FD_YAW], .config.minmax = { 10,  200 } },
    { "gtune_hiP_rll",              VAR_UINT8  | PROFILE_VALUE,  &masterConfig.profile[0].pidProfile.gtune_hilimP[FD_ROLL], .config.minmax = { 0,  200 } },
    { "gtune_hiP_ptch",             VAR_UINT8  | PROFILE_VALUE,  &masterConfig.profile[0].pidProfile.gtune_hilimP[FD_PITCH], .config.minmax = { 0,  200 } },
    { "gtune_hiP_yw",               VAR_UINT8  | PROFILE_VALUE,  &masterConfig.profile[0].pidProfile.gtune_hilimP[FD_YAW], .config.minmax = { 0,  200 } },
    { "gtune_pwr",                  VAR_UINT8  | PROFILE_VALUE,  &masterConfig.profile[0].pidProfile.gtune_pwr, .config.minmax = { 0,  10 } },
    { "gtune_settle_time",          VAR_UINT16 | PROFILE_VALUE,  &masterConfig.profile[0].pidProfile.gtune_settle_time, .config.minmax = { 200,  1000 } },
    { "gtune_average_cycles",       VAR_UINT8  | PROFILE_VALUE,  &masterConfig.profile[0].pidProfile.gtune_average_cycles, .config.minmax = { 8,  128 } },
#endif

#ifdef SERIAL_RX
    { "serialrx_provider",          VAR_UINT8  | MASTER_VALUE | MODE_LOOKUP,  &masterConfig.rxConfig.serialrx_provider, .config.lookup = { TABLE_SERIAL_RX } },
#endif
    { "sbus_inversion",             VAR_UINT8  | MASTER_VALUE | MODE_LOOKUP,  &masterConfig.rxConfig.sbus_inversion, .config.lookup = { TABLE_OFF_ON } },
#ifdef SPEKTRUM_BIND
    { "spektrum_sat_bind",          VAR_UINT8  | MASTER_VALUE,  &masterConfig.rxConfig.spektrum_sat_bind, .config.minmax = { SPEKTRUM_SAT_BIND_DISABLED,  SPEKTRUM_SAT_BIND_MAX} },
    { "spektrum_sat_bind_autoreset",VAR_UINT8  | MASTER_VALUE,  &masterConfig.rxConfig.spektrum_sat_bind_autoreset, .config.minmax = { 0,  1} },
#endif

#ifdef TELEMETRY
    { "telemetry_switch",           VAR_UINT8  | MASTER_VALUE | MODE_LOOKUP,  &masterConfig.telemetryConfig.telemetry_switch, .config.lookup = { TABLE_OFF_ON } },
    { "telemetry_inversion",        VAR_UINT8  | MASTER_VALUE | MODE_LOOKUP,  &masterConfig.telemetryConfig.telemetry_inversion, .config.lookup = { TABLE_OFF_ON } },
    { "frsky_default_lattitude",    VAR_FLOAT  | MASTER_VALUE,  &masterConfig.telemetryConfig.gpsNoFixLatitude, .config.minmax = { -90.0,  90.0 } },
    { "frsky_default_longitude",    VAR_FLOAT  | MASTER_VALUE,  &masterConfig.telemetryConfig.gpsNoFixLongitude, .config.minmax = { -180.0,  180.0 } },
    { "frsky_coordinates_format",   VAR_UINT8  | MASTER_VALUE,  &masterConfig.telemetryConfig.frsky_coordinate_format, .config.minmax = { 0,  FRSKY_FORMAT_NMEA } },
    { "frsky_unit",                 VAR_UINT8  | MASTER_VALUE | MODE_LOOKUP,  &masterConfig.telemetryConfig.frsky_unit, .config.lookup = { TABLE_UNIT } },
    { "frsky_vfas_precision",       VAR_UINT8  | MASTER_VALUE,  &masterConfig.telemetryConfig.frsky_vfas_precision, .config.minmax = { FRSKY_VFAS_PRECISION_LOW,  FRSKY_VFAS_PRECISION_HIGH } },
    { "frsky_vfas_cell_voltage",    VAR_UINT8  | MASTER_VALUE | MODE_LOOKUP,  &masterConfig.telemetryConfig.frsky_vfas_cell_voltage, .config.lookup = { TABLE_OFF_ON } },
    { "hott_alarm_sound_interval",  VAR_UINT8  | MASTER_VALUE,  &masterConfig.telemetryConfig.hottAlarmSoundInterval, .config.minmax = { 0,  120 } },
    { "pid_values_as_telemetry",    VAR_UINT8  | MASTER_VALUE | MODE_LOOKUP,  &masterConfig.telemetryConfig.pidValuesAsTelemetry, .config.lookup = {TABLE_OFF_ON } },
#endif

    { "battery_capacity",           VAR_UINT16 | MASTER_VALUE,  &masterConfig.batteryConfig.batteryCapacity, .config.minmax = { 0,  20000 } },
    { "vbat_scale",                 VAR_UINT8  | MASTER_VALUE,  &masterConfig.batteryConfig.vbatscale, .config.minmax = { VBAT_SCALE_MIN,  VBAT_SCALE_MAX } },
    { "vbat_max_cell_voltage",      VAR_UINT8  | MASTER_VALUE,  &masterConfig.batteryConfig.vbatmaxcellvoltage, .config.minmax = { 10,  50 } },
    { "vbat_min_cell_voltage",      VAR_UINT8  | MASTER_VALUE,  &masterConfig.batteryConfig.vbatmincellvoltage, .config.minmax = { 10,  50 } },
    { "vbat_warning_cell_voltage",  VAR_UINT8  | MASTER_VALUE,  &masterConfig.batteryConfig.vbatwarningcellvoltage, .config.minmax = { 10,  50 } },
    { "vbat_hysteresis",            VAR_UINT8  | MASTER_VALUE,  &masterConfig.batteryConfig.vbathysteresis, .config.minmax = { 0,  250 } },
    { "current_meter_scale",        VAR_INT16  | MASTER_VALUE,  &masterConfig.batteryConfig.currentMeterScale, .config.minmax = { -10000,  10000 } },
    { "current_meter_offset",       VAR_UINT16 | MASTER_VALUE,  &masterConfig.batteryConfig.currentMeterOffset, .config.minmax = { 0,  3300 } },
    { "multiwii_current_meter_output", VAR_UINT8  | MASTER_VALUE | MODE_LOOKUP,  &masterConfig.batteryConfig.multiwiiCurrentMeterOutput, .config.lookup = { TABLE_OFF_ON } },
    { "current_meter_type",         VAR_UINT8  | MASTER_VALUE | MODE_LOOKUP,  &masterConfig.batteryConfig.currentMeterType, .config.lookup = { TABLE_CURRENT_SENSOR } },
    { "battery_notpresent_level",   VAR_UINT8  | MASTER_VALUE, &masterConfig.batteryConfig.batterynotpresentlevel, .config.minmax = { 0, 200 } },
    { "align_gyro",                 VAR_UINT8  | MASTER_VALUE | MODE_LOOKUP,  &masterConfig.sensorAlignmentConfig.gyro_align, .config.lookup = { TABLE_ALIGNMENT } },
    { "align_acc",                  VAR_UINT8  | MASTER_VALUE | MODE_LOOKUP,  &masterConfig.sensorAlignmentConfig.acc_align, .config.lookup = { TABLE_ALIGNMENT } },
    { "align_mag",                  VAR_UINT8  | MASTER_VALUE | MODE_LOOKUP,  &masterConfig.sensorAlignmentConfig.mag_align, .config.lookup = { TABLE_ALIGNMENT } },

    { "align_board_roll",           VAR_INT16  | MASTER_VALUE,  &masterConfig.boardAlignment.rollDegrees, .config.minmax = { -180,  360 } },
    { "align_board_pitch",          VAR_INT16  | MASTER_VALUE,  &masterConfig.boardAlignment.pitchDegrees, .config.minmax = { -180,  360 } },
    { "align_board_yaw",            VAR_INT16  | MASTER_VALUE,  &masterConfig.boardAlignment.yawDegrees, .config.minmax = { -180,  360 } },

    { "max_angle_inclination",      VAR_UINT16 | MASTER_VALUE,  &masterConfig.max_angle_inclination, .config.minmax = { 100,  900 } },
    { "pid_delta_method",           VAR_UINT8  | PROFILE_VALUE | MODE_LOOKUP, &masterConfig.profile[0].pidProfile.deltaMethod, .config.lookup = { TABLE_DELTA_METHOD } },
    { "gyro_lpf",                   VAR_UINT8  | MASTER_VALUE | MODE_LOOKUP,  &masterConfig.gyro_lpf, .config.lookup = { TABLE_GYRO_LPF } },
    { "gyro_sync_denom",            VAR_UINT8  | MASTER_VALUE,  &masterConfig.gyro_sync_denom, .config.minmax = { 1,  8 } },
    { "gyro_lowpass_level",         VAR_UINT8  | MASTER_VALUE | MODE_LOOKUP,  &masterConfig.gyro_soft_type, .config.lookup = { TABLE_LOWPASS_TYPE } },
    { "gyro_lowpass",               VAR_UINT8  | MASTER_VALUE,  &masterConfig.gyro_soft_lpf_hz, .config.minmax = { 0,  255 } },
    { "gyro_notch_hz_1",            VAR_UINT16 | MASTER_VALUE,  &masterConfig.gyro_soft_notch_hz_1, .config.minmax = { 0,  1000 } },
    { "gyro_notch_cutoff_1",        VAR_UINT16 | MASTER_VALUE,  &masterConfig.gyro_soft_notch_cutoff_1, .config.minmax = { 1,  1000 } },
    { "gyro_notch_hz_2",            VAR_UINT16 | MASTER_VALUE,  &masterConfig.gyro_soft_notch_hz_2, .config.minmax = { 0,  1000 } },
    { "gyro_notch_cutoff_2",        VAR_UINT16 | MASTER_VALUE,  &masterConfig.gyro_soft_notch_cutoff_2, .config.minmax = { 1, 1000 } },
    { "moron_threshold",            VAR_UINT8  | MASTER_VALUE,  &masterConfig.gyroConfig.gyroMovementCalibrationThreshold, .config.minmax = { 0,  128 } },
    { "imu_dcm_kp",                 VAR_UINT16 | MASTER_VALUE,  &masterConfig.dcm_kp, .config.minmax = { 0,  50000 } },
    { "imu_dcm_ki",                 VAR_UINT16 | MASTER_VALUE,  &masterConfig.dcm_ki, .config.minmax = { 0,  50000 } },

    { "alt_hold_deadband",          VAR_UINT8  | MASTER_VALUE, &masterConfig.rcControlsConfig.alt_hold_deadband, .config.minmax = { 1,  250 } },
    { "alt_hold_fast_change",       VAR_UINT8  | MASTER_VALUE | MODE_LOOKUP, &masterConfig.rcControlsConfig.alt_hold_fast_change, .config.lookup = { TABLE_OFF_ON } },
    { "deadband",                   VAR_UINT8  | MASTER_VALUE, &masterConfig.rcControlsConfig.deadband, .config.minmax = { 0,  32 } },
    { "yaw_deadband",               VAR_UINT8  | MASTER_VALUE, &masterConfig.rcControlsConfig.yaw_deadband, .config.minmax = { 0,  100 } },

    { "throttle_correction_value",  VAR_UINT8  | MASTER_VALUE, &masterConfig.throttle_correction_value, .config.minmax = { 0,  150 } },
    { "throttle_correction_angle",  VAR_UINT16 | MASTER_VALUE, &masterConfig.throttle_correction_angle, .config.minmax = { 1,  900 } },

    { "yaw_control_direction",      VAR_INT8   | MASTER_VALUE,  &masterConfig.yaw_control_direction, .config.minmax = { -1,  1 } },

    { "yaw_motor_direction",        VAR_INT8   | MASTER_VALUE, &masterConfig.mixerConfig.yaw_motor_direction, .config.minmax = { -1,  1 } },
    { "yaw_p_limit",                VAR_UINT16 | PROFILE_VALUE, &masterConfig.profile[0].pidProfile.yaw_p_limit, .config.minmax = { YAW_P_LIMIT_MIN, YAW_P_LIMIT_MAX } },
<<<<<<< HEAD

=======
    { "pidsum_limit",               VAR_UINT16 | PROFILE_VALUE, &masterConfig.profile[0].pidProfile.pidSumLimit, .config.minmax = { 100, 1000 } },
>>>>>>> 8dd8e396
#ifdef USE_SERVOS
    { "servo_center_pulse",         VAR_UINT16 | MASTER_VALUE,  &masterConfig.servoConfig.servoCenterPulse, .config.minmax = { PWM_RANGE_ZERO,  PWM_RANGE_MAX } },
    { "tri_unarmed_servo",          VAR_INT8   | MASTER_VALUE | MODE_LOOKUP, &masterConfig.mixerConfig.tri_unarmed_servo, .config.lookup = { TABLE_OFF_ON } },
    { "servo_lowpass_freq",         VAR_UINT16 | MASTER_VALUE, &masterConfig.mixerConfig.servo_lowpass_freq, .config.minmax = { 10,  400} },
    { "servo_lowpass_enable",       VAR_INT8   | MASTER_VALUE | MODE_LOOKUP, &masterConfig.mixerConfig.servo_lowpass_enable, .config.lookup = { TABLE_OFF_ON } },
    { "servo_pwm_rate",             VAR_UINT16 | MASTER_VALUE,  &masterConfig.servoConfig.servoPwmRate, .config.minmax = { 50,  498 } },
    { "gimbal_mode",                VAR_UINT8  | MASTER_VALUE | MODE_LOOKUP, &masterConfig.gimbalConfig.mode, .config.lookup = { TABLE_GIMBAL_MODE } },
#endif

    { "rc_rate",                    VAR_UINT8  | PROFILE_RATE_VALUE, &masterConfig.profile[0].controlRateProfile[0].rcRate8, .config.minmax = { 0,  255 } },
    { "rc_rate_yaw",                VAR_UINT8  | PROFILE_RATE_VALUE, &masterConfig.profile[0].controlRateProfile[0].rcYawRate8, .config.minmax = { 0,  255 } },
    { "rc_expo",                    VAR_UINT8  | PROFILE_RATE_VALUE, &masterConfig.profile[0].controlRateProfile[0].rcExpo8, .config.minmax = { 0,  100 } },
    { "rc_yaw_expo",                VAR_UINT8  | PROFILE_RATE_VALUE, &masterConfig.profile[0].controlRateProfile[0].rcYawExpo8, .config.minmax = { 0,  100 } },
    { "thr_mid",                    VAR_UINT8  | PROFILE_RATE_VALUE, &masterConfig.profile[0].controlRateProfile[0].thrMid8, .config.minmax = { 0,  100 } },
    { "thr_expo",                   VAR_UINT8  | PROFILE_RATE_VALUE, &masterConfig.profile[0].controlRateProfile[0].thrExpo8, .config.minmax = { 0,  100 } },
    { "roll_srate",                 VAR_UINT8  | PROFILE_RATE_VALUE, &masterConfig.profile[0].controlRateProfile[0].rates[FD_ROLL], .config.minmax = { 0,  CONTROL_RATE_CONFIG_ROLL_PITCH_RATE_MAX } },
    { "pitch_srate",                VAR_UINT8  | PROFILE_RATE_VALUE, &masterConfig.profile[0].controlRateProfile[0].rates[FD_PITCH], .config.minmax = { 0,  CONTROL_RATE_CONFIG_ROLL_PITCH_RATE_MAX } },
    { "yaw_srate",                  VAR_UINT8  | PROFILE_RATE_VALUE, &masterConfig.profile[0].controlRateProfile[0].rates[FD_YAW], .config.minmax = { 0,  CONTROL_RATE_CONFIG_YAW_RATE_MAX } },
    { "tpa_rate",                   VAR_UINT8  | PROFILE_RATE_VALUE, &masterConfig.profile[0].controlRateProfile[0].dynThrPID, .config.minmax = { 0,  CONTROL_RATE_CONFIG_TPA_MAX} },
    { "tpa_breakpoint",             VAR_UINT16 | PROFILE_RATE_VALUE, &masterConfig.profile[0].controlRateProfile[0].tpa_breakpoint, .config.minmax = { PWM_RANGE_MIN,  PWM_RANGE_MAX} },
    { "airmode_activate_throttle",  VAR_UINT16 | MASTER_VALUE, &masterConfig.rxConfig.airModeActivateThreshold, .config.minmax = {1000, 2000 } },

    { "failsafe_delay",             VAR_UINT8  | MASTER_VALUE,  &masterConfig.failsafeConfig.failsafe_delay, .config.minmax = { 0,  200 } },
    { "failsafe_off_delay",         VAR_UINT8  | MASTER_VALUE,  &masterConfig.failsafeConfig.failsafe_off_delay, .config.minmax = { 0,  200 } },
    { "failsafe_throttle",          VAR_UINT16 | MASTER_VALUE,  &masterConfig.failsafeConfig.failsafe_throttle, .config.minmax = { PWM_RANGE_MIN,  PWM_RANGE_MAX } },
    { "failsafe_kill_switch",       VAR_UINT8  | MASTER_VALUE | MODE_LOOKUP,  &masterConfig.failsafeConfig.failsafe_kill_switch, .config.lookup = { TABLE_OFF_ON } },
    { "failsafe_throttle_low_delay",VAR_UINT16 | MASTER_VALUE,  &masterConfig.failsafeConfig.failsafe_throttle_low_delay, .config.minmax = { 0,  300 } },
    { "failsafe_procedure",         VAR_UINT8  | MASTER_VALUE | MODE_LOOKUP,  &masterConfig.failsafeConfig.failsafe_procedure, .config.lookup = { TABLE_FAILSAFE } },

    { "rx_min_usec",                VAR_UINT16 | MASTER_VALUE,  &masterConfig.rxConfig.rx_min_usec, .config.minmax = { PWM_PULSE_MIN,  PWM_PULSE_MAX } },
    { "rx_max_usec",                VAR_UINT16 | MASTER_VALUE,  &masterConfig.rxConfig.rx_max_usec, .config.minmax = { PWM_PULSE_MIN,  PWM_PULSE_MAX } },

    { "acc_hardware",               VAR_UINT8  | MASTER_VALUE | MODE_LOOKUP,  &masterConfig.acc_hardware, .config.lookup = { TABLE_ACC_HARDWARE } },
    { "acc_lpf_hz",                 VAR_UINT16 | MASTER_VALUE, &masterConfig.acc_lpf_hz, .config.minmax = { 0,  400 } },
    { "accxy_deadband",             VAR_UINT8  | MASTER_VALUE, &masterConfig.accDeadband.xy, .config.minmax = { 0,  100 } },
    { "accz_deadband",              VAR_UINT8  | MASTER_VALUE, &masterConfig.accDeadband.z, .config.minmax = { 0,  100 } },
    { "acc_unarmedcal",             VAR_UINT8  | MASTER_VALUE | MODE_LOOKUP, &masterConfig.acc_unarmedcal, .config.lookup = { TABLE_OFF_ON } },
    { "acc_trim_pitch",             VAR_INT16  | MASTER_VALUE, &masterConfig.accelerometerTrims.values.pitch, .config.minmax = { -300,  300 } },
    { "acc_trim_roll",              VAR_INT16  | MASTER_VALUE, &masterConfig.accelerometerTrims.values.roll, .config.minmax = { -300,  300 } },

#ifdef BARO
    { "baro_tab_size",              VAR_UINT8  | MASTER_VALUE, &masterConfig.barometerConfig.baro_sample_count, .config.minmax = { 0,  BARO_SAMPLE_COUNT_MAX } },
    { "baro_noise_lpf",             VAR_FLOAT  | MASTER_VALUE, &masterConfig.barometerConfig.baro_noise_lpf, .config.minmax = { 0 , 1 } },
    { "baro_cf_vel",                VAR_FLOAT  | MASTER_VALUE, &masterConfig.barometerConfig.baro_cf_vel, .config.minmax = { 0 , 1 } },
    { "baro_cf_alt",                VAR_FLOAT  | MASTER_VALUE, &masterConfig.barometerConfig.baro_cf_alt, .config.minmax = { 0 , 1 } },
    { "baro_hardware",              VAR_UINT8  | MASTER_VALUE | MODE_LOOKUP,  &masterConfig.baro_hardware, .config.lookup = { TABLE_BARO_HARDWARE } },
#endif

#ifdef MAG
    { "mag_hardware",               VAR_UINT8  | MASTER_VALUE | MODE_LOOKUP,  &masterConfig.mag_hardware, .config.lookup = { TABLE_MAG_HARDWARE } },
    { "mag_declination",            VAR_INT16  | MASTER_VALUE, &masterConfig.mag_declination, .config.minmax = { -18000,  18000 } },
#endif
    { "dterm_lowpass_level",        VAR_UINT8  | PROFILE_VALUE | MODE_LOOKUP, &masterConfig.profile[0].pidProfile.dterm_filter_type, .config.lookup = { TABLE_LOWPASS_TYPE } },
    { "dterm_lowpass",              VAR_INT16  | PROFILE_VALUE, &masterConfig.profile[0].pidProfile.dterm_lpf_hz, .config.minmax = {0, 500 } },
    { "dterm_notch_hz",             VAR_UINT16 | PROFILE_VALUE, &masterConfig.profile[0].pidProfile.dterm_notch_hz, .config.minmax = { 0,  500 } },
    { "dterm_notch_cutoff",         VAR_UINT16 | PROFILE_VALUE, &masterConfig.profile[0].pidProfile.dterm_notch_cutoff, .config.minmax = { 1,  500 } },
    { "vbat_pid_compensation",      VAR_UINT8  | PROFILE_VALUE | MODE_LOOKUP, &masterConfig.profile[0].pidProfile.vbatPidCompensation, .config.lookup = { TABLE_OFF_ON } },
    { "pid_at_min_throttle",        VAR_UINT8  | PROFILE_VALUE | MODE_LOOKUP, &masterConfig.profile[0].pidProfile.pidAtMinThrottle, .config.lookup = { TABLE_OFF_ON } },
    { "iterm_throttle_gain",        VAR_UINT8  | PROFILE_VALUE, &masterConfig.profile[0].pidProfile.itermThrottleGain, .config.minmax = {0, 200 } },
    { "setpoint_relax_ratio",       VAR_UINT8  | PROFILE_VALUE, &masterConfig.profile[0].pidProfile.setpointRelaxRatio, .config.minmax = {0, 100 } },
    { "dterm_setpoint_weight",      VAR_UINT8  | PROFILE_VALUE, &masterConfig.profile[0].pidProfile.dtermSetpointWeight, .config.minmax = {0, 255 } },
    { "yaw_rate_accel_limit",       VAR_UINT16 | PROFILE_VALUE, &masterConfig.profile[0].pidProfile.yawRateAccelLimit, .config.minmax = {0, 1000 } },
    { "rate_accel_limit",           VAR_UINT16 | PROFILE_VALUE, &masterConfig.profile[0].pidProfile.rateAccelLimit, .config.minmax = {0, 1000 } },

    { "accum_threshold",            VAR_UINT16 | PROFILE_VALUE, &masterConfig.profile[0].pidProfile.rollPitchItermIgnoreRate, .config.minmax = {15, 1000 } },
    { "yaw_accum_threshold",        VAR_UINT16 | PROFILE_VALUE, &masterConfig.profile[0].pidProfile.yawItermIgnoreRate, .config.minmax = {15, 1000 } },
    { "yaw_lowpass",                VAR_UINT16 | PROFILE_VALUE, &masterConfig.profile[0].pidProfile.yaw_lpf_hz, .config.minmax = {0, 500 } },
    { "pid_process_denom",          VAR_UINT8  | MASTER_VALUE,  &masterConfig.pid_process_denom, .config.minmax = { 1,  8 } },

#ifndef SKIP_PID_FLOAT
    { "pid_controller",             VAR_UINT8  | PROFILE_VALUE | MODE_LOOKUP, &masterConfig.profile[0].pidProfile.pidController, .config.lookup = { TABLE_PID_CONTROLLER } },
#endif

    { "p_pitch",                    VAR_UINT8  | PROFILE_VALUE, &masterConfig.profile[0].pidProfile.P8[PITCH], .config.minmax = { 0,  200 } },
    { "i_pitch",                    VAR_UINT8  | PROFILE_VALUE, &masterConfig.profile[0].pidProfile.I8[PITCH], .config.minmax = { 0,  200 } },
    { "d_pitch",                    VAR_UINT8  | PROFILE_VALUE, &masterConfig.profile[0].pidProfile.D8[PITCH], .config.minmax = { 0,  200 } },
    { "p_roll",                     VAR_UINT8  | PROFILE_VALUE, &masterConfig.profile[0].pidProfile.P8[ROLL], .config.minmax = { 0,  200 } },
    { "i_roll",                     VAR_UINT8  | PROFILE_VALUE, &masterConfig.profile[0].pidProfile.I8[ROLL], .config.minmax = { 0,  200 } },
    { "d_roll",                     VAR_UINT8  | PROFILE_VALUE, &masterConfig.profile[0].pidProfile.D8[ROLL], .config.minmax = { 0,  200 } },
    { "p_yaw",                      VAR_UINT8  | PROFILE_VALUE, &masterConfig.profile[0].pidProfile.P8[YAW], .config.minmax = { 0,  200 } },
    { "i_yaw",                      VAR_UINT8  | PROFILE_VALUE, &masterConfig.profile[0].pidProfile.I8[YAW], .config.minmax = { 0,  200 } },
    { "d_yaw",                      VAR_UINT8  | PROFILE_VALUE, &masterConfig.profile[0].pidProfile.D8[YAW], .config.minmax = { 0,  200 } },

    { "p_alt",                      VAR_UINT8  | PROFILE_VALUE, &masterConfig.profile[0].pidProfile.P8[PIDALT], .config.minmax = { 0,  200 } },
    { "i_alt",                      VAR_UINT8  | PROFILE_VALUE, &masterConfig.profile[0].pidProfile.I8[PIDALT], .config.minmax = { 0,  200 } },
    { "d_alt",                      VAR_UINT8  | PROFILE_VALUE, &masterConfig.profile[0].pidProfile.D8[PIDALT], .config.minmax = { 0,  200 } },

    { "p_level",                    VAR_UINT8  | PROFILE_VALUE, &masterConfig.profile[0].pidProfile.P8[PIDLEVEL], .config.minmax = { 0,  200 } },
    { "i_level",                    VAR_UINT8  | PROFILE_VALUE, &masterConfig.profile[0].pidProfile.I8[PIDLEVEL], .config.minmax = { 0,  200 } },
    { "d_level",                    VAR_UINT8  | PROFILE_VALUE, &masterConfig.profile[0].pidProfile.D8[PIDLEVEL], .config.minmax = { 0,  200 } },

    { "p_vel",                      VAR_UINT8  | PROFILE_VALUE, &masterConfig.profile[0].pidProfile.P8[PIDVEL], .config.minmax = { 0,  200 } },
    { "i_vel",                      VAR_UINT8  | PROFILE_VALUE, &masterConfig.profile[0].pidProfile.I8[PIDVEL], .config.minmax = { 0,  200 } },
    { "d_vel",                      VAR_UINT8  | PROFILE_VALUE, &masterConfig.profile[0].pidProfile.D8[PIDVEL], .config.minmax = { 0,  200 } },

#ifdef BLACKBOX
    { "blackbox_rate_num",          VAR_UINT8  | MASTER_VALUE,  &masterConfig.blackbox_rate_num, .config.minmax = { 1,  32 } },
    { "blackbox_rate_denom",        VAR_UINT8  | MASTER_VALUE,  &masterConfig.blackbox_rate_denom, .config.minmax = { 1,  32 } },
    { "blackbox_device",            VAR_UINT8  | MASTER_VALUE | MODE_LOOKUP,  &masterConfig.blackbox_device, .config.lookup = { TABLE_BLACKBOX_DEVICE } },
    { "blackbox_on_motor_test",     VAR_UINT8  | MASTER_VALUE | MODE_LOOKUP,  &masterConfig.blackbox_on_motor_test, .config.lookup = { TABLE_OFF_ON } },
#endif

#ifdef VTX
    { "vtx_band",                   VAR_UINT8  | MASTER_VALUE,  &masterConfig.vtx_band, .config.minmax = { 1, 5 } },
    { "vtx_channel",                VAR_UINT8  | MASTER_VALUE,  &masterConfig.vtx_channel, .config.minmax = { 1, 8 } },
    { "vtx_mode",                   VAR_UINT8  | MASTER_VALUE,  &masterConfig.vtx_mode, .config.minmax = { 0, 2 } },
    { "vtx_mhz",                    VAR_UINT16 | MASTER_VALUE,  &masterConfig.vtx_mhz, .config.minmax = { 5600, 5950 } },
#endif

#ifdef MAG
    { "magzero_x",                  VAR_INT16  | MASTER_VALUE, &masterConfig.magZero.raw[X], .config.minmax = { -32768,  32767 } },
    { "magzero_y",                  VAR_INT16  | MASTER_VALUE, &masterConfig.magZero.raw[Y], .config.minmax = { -32768,  32767 } },
    { "magzero_z",                  VAR_INT16  | MASTER_VALUE, &masterConfig.magZero.raw[Z], .config.minmax = { -32768,  32767 } },
#endif
#ifdef LED_STRIP
    { "ledstrip_visual_beeper",      VAR_UINT8  | MASTER_VALUE | MODE_LOOKUP,  &masterConfig.ledstrip_visual_beeper, .config.lookup = { TABLE_OFF_ON } },
#endif
#ifdef USE_RTC6705
    { "vtx_channel",                VAR_UINT8  | MASTER_VALUE, &masterConfig.vtx_channel, .config.minmax = { 0,  39 } },
    { "vtx_power",                  VAR_UINT8  | MASTER_VALUE, &masterConfig.vtx_power,   .config.minmax = { 0,  1 } },
#endif

#ifdef OSD
    { "osd_video_system",           VAR_UINT8  | MASTER_VALUE, &masterConfig.osdProfile.video_system, .config.minmax = { 0, 2 } },
    { "osd_units",                  VAR_UINT8  | MASTER_VALUE | MODE_LOOKUP, &masterConfig.osdProfile.units, .config.lookup = { TABLE_UNIT } },

    { "osd_rssi_alarm",             VAR_UINT8  | MASTER_VALUE, &masterConfig.osdProfile.rssi_alarm, .config.minmax = { 0, 100 } },
    { "osd_cap_alarm",              VAR_UINT16 | MASTER_VALUE, &masterConfig.osdProfile.cap_alarm, .config.minmax = { 0, 20000 } },
    { "osd_time_alarm",             VAR_UINT16 | MASTER_VALUE, &masterConfig.osdProfile.time_alarm, .config.minmax = { 0, 60 } },
    { "osd_alt_alarm",              VAR_UINT16 | MASTER_VALUE, &masterConfig.osdProfile.alt_alarm, .config.minmax = { 0, 10000 } },

    { "osd_main_voltage_pos",       VAR_UINT16  | MASTER_VALUE, &masterConfig.osdProfile.item_pos[OSD_MAIN_BATT_VOLTAGE], .config.minmax = { 0, 65536 } },
    { "osd_rssi_pos",               VAR_UINT16  | MASTER_VALUE, &masterConfig.osdProfile.item_pos[OSD_RSSI_VALUE], .config.minmax = { 0, 65536 } },
    { "osd_flytimer_pos",           VAR_UINT16  | MASTER_VALUE, &masterConfig.osdProfile.item_pos[OSD_FLYTIME], .config.minmax = { 0, 65536 } },
    { "osd_ontime_pos",             VAR_UINT16  | MASTER_VALUE, &masterConfig.osdProfile.item_pos[OSD_ONTIME], .config.minmax = { 0, 65536 } },
    { "osd_flymode_pos",            VAR_UINT16  | MASTER_VALUE, &masterConfig.osdProfile.item_pos[OSD_FLYMODE], .config.minmax = { 0, 65536 } },
    { "osd_throttle_pos",           VAR_UINT16  | MASTER_VALUE, &masterConfig.osdProfile.item_pos[OSD_THROTTLE_POS], .config.minmax = { 0, 65536 } },
    { "osd_vtx_channel_pos",        VAR_UINT16  | MASTER_VALUE, &masterConfig.osdProfile.item_pos[OSD_VTX_CHANNEL], .config.minmax = { 0, 65536 } },
    { "osd_crosshairs",             VAR_UINT16  | MASTER_VALUE, &masterConfig.osdProfile.item_pos[OSD_CROSSHAIRS], .config.minmax = { 0, 65536 } },
    { "osd_artificial_horizon",     VAR_UINT16  | MASTER_VALUE, &masterConfig.osdProfile.item_pos[OSD_ARTIFICIAL_HORIZON], .config.minmax = { 0, 65536 } },
    { "osd_current_draw_pos",       VAR_UINT16  | MASTER_VALUE, &masterConfig.osdProfile.item_pos[OSD_CURRENT_DRAW], .config.minmax = { 0, 65536 } },
    { "osd_mah_drawn_pos",          VAR_UINT16  | MASTER_VALUE, &masterConfig.osdProfile.item_pos[OSD_MAH_DRAWN], .config.minmax = { 0, 65536 } },
    { "osd_craft_name_pos",         VAR_UINT16  | MASTER_VALUE, &masterConfig.osdProfile.item_pos[OSD_CRAFT_NAME], .config.minmax = { 0, 65536 } },
    { "osd_gps_speed_pos",          VAR_UINT16  | MASTER_VALUE, &masterConfig.osdProfile.item_pos[OSD_GPS_SPEED], .config.minmax = { 0, 65536 } },
    { "osd_gps_sats_pos",           VAR_UINT16  | MASTER_VALUE, &masterConfig.osdProfile.item_pos[OSD_GPS_SATS], .config.minmax = { 0, 65536 } },
    { "osd_altitude_pos",           VAR_UINT16  | MASTER_VALUE, &masterConfig.osdProfile.item_pos[OSD_ALTITUDE], .config.minmax = { 0, 65536 } },
#endif
};

#define VALUE_COUNT (sizeof(valueTable) / sizeof(clivalue_t))

typedef union {
    int32_t int_value;
    float float_value;
} int_float_value_t;

static void cliSetVar(const clivalue_t *var, const int_float_value_t value);
static void cliPrintVar(const clivalue_t *var, uint32_t full);
static void cliPrintVarDefault(const clivalue_t *var, uint32_t full, master_t *defaultConfig);
static void cliPrintVarRange(const clivalue_t *var);
static void cliPrint(const char *str);
static void cliPrintf(const char *fmt, ...);
static void cliWrite(uint8_t ch);

static bool cliDumpPrintf(uint8_t dumpMask, bool equalsDefault, const char *format, ...);
static bool cliDefaultPrintf(uint8_t dumpMask, bool equalsDefault, const char *format, ...);

static void cliPrompt(void)
{
    cliPrint("\r\n# ");
    bufWriterFlush(cliWriter);
}

static void cliShowParseError(void)
{
    cliPrint("Parse error\r\n");
}

static void cliShowArgumentRangeError(char *name, int min, int max)
{
    cliPrintf("%s must be between %d and %d\r\n", name, min, max);
}

static char *nextArg(char *currentArg)
{
    char *ptr = strchr(currentArg, ' ');
    while (ptr && *ptr == ' ') {
        ptr++;
    }

    return ptr;
}

static char *processChannelRangeArgs(char *ptr, channelRange_t *range, uint8_t *validArgumentCount)
{
    int val;

    for (uint32_t argIndex = 0; argIndex < 2; argIndex++) {
        ptr = nextArg(ptr);
        if (ptr) {
            val = atoi(ptr);
            val = CHANNEL_VALUE_TO_STEP(val);
            if (val >= MIN_MODE_RANGE_STEP && val <= MAX_MODE_RANGE_STEP) {
                if (argIndex == 0) {
                    range->startStep = val;
                } else {
                    range->endStep = val;
                }
                (*validArgumentCount)++;
            }
        }
    }

    return ptr;
}

// Check if a string's length is zero
static bool isEmpty(const char *string)
{
    return *string == '\0';
}

static void printRxFail(uint8_t dumpMask, master_t *defaultConfig)
{
    // print out rxConfig failsafe settings
    rxFailsafeChannelConfiguration_t *channelFailsafeConfiguration;
    rxFailsafeChannelConfiguration_t *channelFailsafeConfigurationDefault;
    bool equalsDefault;
    bool requireValue;
    for (uint32_t channel = 0; channel < MAX_SUPPORTED_RC_CHANNEL_COUNT; channel++) {
        channelFailsafeConfiguration = &masterConfig.rxConfig.failsafe_channel_configurations[channel];
        channelFailsafeConfigurationDefault = &defaultConfig->rxConfig.failsafe_channel_configurations[channel];
        equalsDefault = channelFailsafeConfiguration->mode == channelFailsafeConfigurationDefault->mode
            && channelFailsafeConfiguration->step == channelFailsafeConfigurationDefault->step;
        requireValue = channelFailsafeConfiguration->mode == RX_FAILSAFE_MODE_SET;
        if (requireValue) {
            const char *format = "rxfail %u %c %d\r\n";
            cliDefaultPrintf(dumpMask, equalsDefault, format,
                channel,
                rxFailsafeModeCharacters[channelFailsafeConfigurationDefault->mode],
                RXFAIL_STEP_TO_CHANNEL_VALUE(channelFailsafeConfigurationDefault->step)
            );
            cliDumpPrintf(dumpMask, equalsDefault, format,
                channel,
                rxFailsafeModeCharacters[channelFailsafeConfiguration->mode],
                RXFAIL_STEP_TO_CHANNEL_VALUE(channelFailsafeConfiguration->step)
            );
        } else {
            const char *format = "rxfail %u %c\r\n";
            cliDefaultPrintf(dumpMask, equalsDefault, format,
                channel,
                rxFailsafeModeCharacters[channelFailsafeConfigurationDefault->mode]
            );
            cliDumpPrintf(dumpMask, equalsDefault, format,
                channel,
                rxFailsafeModeCharacters[channelFailsafeConfiguration->mode]
            );
        }
    }
}

static void cliRxFail(char *cmdline)
{
    uint8_t channel;
    char buf[3];

    if (isEmpty(cmdline)) {
        // print out rxConfig failsafe settings
        for (channel = 0; channel < MAX_SUPPORTED_RC_CHANNEL_COUNT; channel++) {
            cliRxFail(itoa(channel, buf, 10));
        }
    } else {
        char *ptr = cmdline;
        channel = atoi(ptr++);
        if ((channel < MAX_SUPPORTED_RC_CHANNEL_COUNT)) {

            rxFailsafeChannelConfiguration_t *channelFailsafeConfiguration = &masterConfig.rxConfig.failsafe_channel_configurations[channel];

            uint16_t value;
            rxFailsafeChannelType_e type = (channel < NON_AUX_CHANNEL_COUNT) ? RX_FAILSAFE_TYPE_FLIGHT : RX_FAILSAFE_TYPE_AUX;
            rxFailsafeChannelMode_e mode = channelFailsafeConfiguration->mode;
            bool requireValue = channelFailsafeConfiguration->mode == RX_FAILSAFE_MODE_SET;

            ptr = nextArg(ptr);
            if (ptr) {
                char *p = strchr(rxFailsafeModeCharacters, *(ptr));
                if (p) {
                    uint8_t requestedMode = p - rxFailsafeModeCharacters;
                    mode = rxFailsafeModesTable[type][requestedMode];
                } else {
                    mode = RX_FAILSAFE_MODE_INVALID;
                }
                if (mode == RX_FAILSAFE_MODE_INVALID) {
                    cliShowParseError();
                    return;
                }

                requireValue = mode == RX_FAILSAFE_MODE_SET;

                ptr = nextArg(ptr);
                if (ptr) {
                    if (!requireValue) {
                        cliShowParseError();
                        return;
                    }
                    value = atoi(ptr);
                    value = CHANNEL_VALUE_TO_RXFAIL_STEP(value);
                    if (value > MAX_RXFAIL_RANGE_STEP) {
                        cliPrint("Value out of range\r\n");
                        return;
                    }

                    channelFailsafeConfiguration->step = value;
                } else if (requireValue) {
                    cliShowParseError();
                    return;
                }
                channelFailsafeConfiguration->mode = mode;

            }

            char modeCharacter = rxFailsafeModeCharacters[channelFailsafeConfiguration->mode];

            // double use of cliPrintf below
            // 1. acknowledge interpretation on command,
            // 2. query current setting on single item,

            if (requireValue) {
                cliPrintf("rxfail %u %c %d\r\n",
                    channel,
                    modeCharacter,
                    RXFAIL_STEP_TO_CHANNEL_VALUE(channelFailsafeConfiguration->step)
                );
            } else {
                cliPrintf("rxfail %u %c\r\n",
                    channel,
                    modeCharacter
                );
            }
        } else {
            cliShowArgumentRangeError("channel", 0, MAX_SUPPORTED_RC_CHANNEL_COUNT - 1);
        }
    }
}

static void printAux(uint8_t dumpMask, master_t *defaultConfig)
{
    // print out aux channel settings
    modeActivationCondition_t *mac;
    modeActivationCondition_t *macDefault;
    bool equalsDefault;
    for (uint32_t i = 0; i < MAX_MODE_ACTIVATION_CONDITION_COUNT; i++) {
        mac = &masterConfig.modeActivationConditions[i];
        macDefault = &defaultConfig->modeActivationConditions[i];
        equalsDefault = mac->modeId == macDefault->modeId
            && mac->auxChannelIndex == macDefault->auxChannelIndex
            && mac->range.startStep == macDefault->range.startStep
            && mac->range.endStep == macDefault->range.endStep;
        const char *format = "aux %u %u %u %u %u\r\n";
        cliDefaultPrintf(dumpMask, equalsDefault, format,
            i,
            macDefault->modeId,
            macDefault->auxChannelIndex,
            MODE_STEP_TO_CHANNEL_VALUE(macDefault->range.startStep),
            MODE_STEP_TO_CHANNEL_VALUE(macDefault->range.endStep)
        );
        cliDumpPrintf(dumpMask, equalsDefault, format,
            i,
            mac->modeId,
            mac->auxChannelIndex,
            MODE_STEP_TO_CHANNEL_VALUE(mac->range.startStep),
            MODE_STEP_TO_CHANNEL_VALUE(mac->range.endStep)
        );
    }
}

static void cliAux(char *cmdline)
{
    int i, val = 0;
    char *ptr;

    if (isEmpty(cmdline)) {
        printAux(DUMP_MASTER, NULL);
    } else {
        ptr = cmdline;
        i = atoi(ptr++);
        if (i < MAX_MODE_ACTIVATION_CONDITION_COUNT) {
            modeActivationCondition_t *mac = &masterConfig.modeActivationConditions[i];
            uint8_t validArgumentCount = 0;
            ptr = nextArg(ptr);
            if (ptr) {
                val = atoi(ptr);
                if (val >= 0 && val < CHECKBOX_ITEM_COUNT) {
                    mac->modeId = val;
                    validArgumentCount++;
                }
            }
            ptr = nextArg(ptr);
            if (ptr) {
                val = atoi(ptr);
                if (val >= 0 && val < MAX_AUX_CHANNEL_COUNT) {
                    mac->auxChannelIndex = val;
                    validArgumentCount++;
                }
            }
            ptr = processChannelRangeArgs(ptr, &mac->range, &validArgumentCount);

            if (validArgumentCount != 4) {
                memset(mac, 0, sizeof(modeActivationCondition_t));
            }
        } else {
            cliShowArgumentRangeError("index", 0, MAX_MODE_ACTIVATION_CONDITION_COUNT - 1);
        }
    }
}

static void printSerial(uint8_t dumpMask, master_t *defaultConfig)
{
    serialConfig_t *serialConfig;
    serialConfig_t *serialConfigDefault;
    bool equalsDefault;
    for (uint32_t i = 0; i < SERIAL_PORT_COUNT; i++) {
	serialConfig = &masterConfig.serialConfig;
        if (!serialIsPortAvailable(serialConfig->portConfigs[i].identifier)) {
            continue;
        };
	serialConfigDefault = &defaultConfig->serialConfig;
	equalsDefault = serialConfig->portConfigs[i].identifier == serialConfigDefault->portConfigs[i].identifier
            && serialConfig->portConfigs[i].functionMask == serialConfigDefault->portConfigs[i].functionMask
            && serialConfig->portConfigs[i].msp_baudrateIndex == serialConfigDefault->portConfigs[i].msp_baudrateIndex
            && serialConfig->portConfigs[i].gps_baudrateIndex == serialConfigDefault->portConfigs[i].gps_baudrateIndex
            && serialConfig->portConfigs[i].telemetry_baudrateIndex == serialConfigDefault->portConfigs[i].telemetry_baudrateIndex
            && serialConfig->portConfigs[i].blackbox_baudrateIndex == serialConfigDefault->portConfigs[i].blackbox_baudrateIndex;
        const char *format = "serial %d %d %ld %ld %ld %ld\r\n";
        cliDefaultPrintf(dumpMask, equalsDefault, format,
            serialConfigDefault->portConfigs[i].identifier,
            serialConfigDefault->portConfigs[i].functionMask,
            baudRates[serialConfigDefault->portConfigs[i].msp_baudrateIndex],
            baudRates[serialConfigDefault->portConfigs[i].gps_baudrateIndex],
            baudRates[serialConfigDefault->portConfigs[i].telemetry_baudrateIndex],
            baudRates[serialConfigDefault->portConfigs[i].blackbox_baudrateIndex]
        );
        cliDumpPrintf(dumpMask, equalsDefault, format,
            serialConfig->portConfigs[i].identifier,
            serialConfig->portConfigs[i].functionMask,
            baudRates[serialConfig->portConfigs[i].msp_baudrateIndex],
            baudRates[serialConfig->portConfigs[i].gps_baudrateIndex],
            baudRates[serialConfig->portConfigs[i].telemetry_baudrateIndex],
            baudRates[serialConfig->portConfigs[i].blackbox_baudrateIndex]
            );
    }
}

static void cliSerial(char *cmdline)
{
    int i, val;
    char *ptr;

    if (isEmpty(cmdline)) {
        printSerial(DUMP_MASTER, NULL);

    return;
    }
    serialPortConfig_t portConfig;
    memset(&portConfig, 0 , sizeof(portConfig));

    serialPortConfig_t *currentConfig;

    uint8_t validArgumentCount = 0;

    ptr = cmdline;

    val = atoi(ptr++);
    currentConfig = serialFindPortConfiguration(val);
    if (currentConfig) {
        portConfig.identifier = val;
        validArgumentCount++;
    }

    ptr = nextArg(ptr);
    if (ptr) {
        val = atoi(ptr);
        portConfig.functionMask = val & 0xFFFF;
        validArgumentCount++;
    }

    for (i = 0; i < 4; i ++) {
        ptr = nextArg(ptr);
        if (!ptr) {
            break;
        }

        val = atoi(ptr);

        uint8_t baudRateIndex = lookupBaudRateIndex(val);
        if (baudRates[baudRateIndex] != (uint32_t) val) {
            break;
        }

        switch(i) {
            case 0:
                if (baudRateIndex < BAUD_9600 || baudRateIndex > BAUD_115200) {
                    continue;
                }
                portConfig.msp_baudrateIndex = baudRateIndex;
                break;
            case 1:
                if (baudRateIndex < BAUD_9600 || baudRateIndex > BAUD_115200) {
                    continue;
                }
                portConfig.gps_baudrateIndex = baudRateIndex;
                break;
            case 2:
                if (baudRateIndex != BAUD_AUTO && baudRateIndex > BAUD_115200) {
                    continue;
                }
                portConfig.telemetry_baudrateIndex = baudRateIndex;
                break;
            case 3:
                if (baudRateIndex < BAUD_19200 || baudRateIndex > BAUD_250000) {
                    continue;
                }
                portConfig.blackbox_baudrateIndex = baudRateIndex;
                break;
        }

        validArgumentCount++;
    }

    if (validArgumentCount < 6) {
        cliShowParseError();
        return;
    }

    memcpy(currentConfig, &portConfig, sizeof(portConfig));

}

#ifndef SKIP_SERIAL_PASSTHROUGH
static void cliSerialPassthrough(char *cmdline)
{
    if (isEmpty(cmdline)) {
        cliShowParseError();
        return;
    }

    int id = -1;
    uint32_t baud = 0;
    unsigned mode = 0;
    char* tok = strtok(cmdline, " ");
    int index = 0;

    while (tok != NULL) {
        switch(index) {
            case 0:
                id = atoi(tok);
                break;
            case 1:
                baud = atoi(tok);
                break;
            case 2:
                if (strstr(tok, "rx") || strstr(tok, "RX"))
                    mode |= MODE_RX;
                if (strstr(tok, "tx") || strstr(tok, "TX"))
                    mode |= MODE_TX;
                break;
        }
        index++;
        tok = strtok(NULL, " ");
    }

    serialPort_t *passThroughPort;
    serialPortUsage_t *passThroughPortUsage = findSerialPortUsageByIdentifier(id);
    if (!passThroughPortUsage || passThroughPortUsage->serialPort == NULL) {
        if (!baud) {
            printf("Port %d is not open, you must specify baud\r\n", id);
            return;
        }
        if (!mode)
            mode = MODE_RXTX;

        passThroughPort = openSerialPort(id, FUNCTION_PASSTHROUGH, NULL,
                                         baud, mode,
                                         SERIAL_NOT_INVERTED);
        if (!passThroughPort) {
            printf("Port %d could not be opened\r\n", id);
            return;
        }
        printf("Port %d opened, baud=%d\r\n", id, baud);
    } else {
        passThroughPort = passThroughPortUsage->serialPort;
        // If the user supplied a mode, override the port's mode, otherwise
        // leave the mode unchanged. serialPassthrough() handles one-way ports.
        printf("Port %d already open\r\n", id);
        if (mode && passThroughPort->mode != mode) {
            printf("Adjusting mode from configured value %d to %d\r\n",
                   passThroughPort->mode, mode);
            serialSetMode(passThroughPort, mode);
        }
    }

    printf("Relaying data to device on port %d, Reset your board to exit "
           "serial passthrough mode.\r\n");

    serialPassthrough(cliPort, passThroughPort, NULL, NULL);
}
#endif

static void printAdjustmentRange(uint8_t dumpMask, master_t *defaultConfig)
{
    // print out adjustment ranges channel settings
    adjustmentRange_t *ar;
    adjustmentRange_t *arDefault;
    bool equalsDefault;
    for (uint32_t i = 0; i < MAX_ADJUSTMENT_RANGE_COUNT; i++) {
        ar = &masterConfig.adjustmentRanges[i];
        arDefault = &defaultConfig->adjustmentRanges[i];
        equalsDefault = ar->auxChannelIndex == arDefault->auxChannelIndex
            && ar->range.startStep == arDefault->range.startStep
            && ar->range.endStep == arDefault->range.endStep
            && ar->adjustmentFunction == arDefault->adjustmentFunction
            && ar->auxSwitchChannelIndex == arDefault->auxSwitchChannelIndex
            && ar->adjustmentIndex == arDefault->adjustmentIndex;
        const char *format = "adjrange %u %u %u %u %u %u %u\r\n";
        cliDefaultPrintf(dumpMask, equalsDefault, format,
            i,
            arDefault->adjustmentIndex,
            arDefault->auxChannelIndex,
            MODE_STEP_TO_CHANNEL_VALUE(arDefault->range.startStep),
            MODE_STEP_TO_CHANNEL_VALUE(arDefault->range.endStep),
            arDefault->adjustmentFunction,
            arDefault->auxSwitchChannelIndex
        );
        cliDumpPrintf(dumpMask, equalsDefault, format,
            i,
            ar->adjustmentIndex,
            ar->auxChannelIndex,
            MODE_STEP_TO_CHANNEL_VALUE(ar->range.startStep),
            MODE_STEP_TO_CHANNEL_VALUE(ar->range.endStep),
            ar->adjustmentFunction,
            ar->auxSwitchChannelIndex
        );
    }
}

static void cliAdjustmentRange(char *cmdline)
{
    int i, val = 0;
    char *ptr;

    if (isEmpty(cmdline)) {
        printAdjustmentRange(DUMP_MASTER, NULL);
    } else {
        ptr = cmdline;
        i = atoi(ptr++);
        if (i < MAX_ADJUSTMENT_RANGE_COUNT) {
            adjustmentRange_t *ar = &masterConfig.adjustmentRanges[i];
            uint8_t validArgumentCount = 0;

            ptr = nextArg(ptr);
            if (ptr) {
                val = atoi(ptr);
                if (val >= 0 && val < MAX_SIMULTANEOUS_ADJUSTMENT_COUNT) {
                    ar->adjustmentIndex = val;
                    validArgumentCount++;
                }
            }
            ptr = nextArg(ptr);
            if (ptr) {
                val = atoi(ptr);
                if (val >= 0 && val < MAX_AUX_CHANNEL_COUNT) {
                    ar->auxChannelIndex = val;
                    validArgumentCount++;
                }
            }

            ptr = processChannelRangeArgs(ptr, &ar->range, &validArgumentCount);

            ptr = nextArg(ptr);
            if (ptr) {
                val = atoi(ptr);
                if (val >= 0 && val < ADJUSTMENT_FUNCTION_COUNT) {
                    ar->adjustmentFunction = val;
                    validArgumentCount++;
                }
            }
            ptr = nextArg(ptr);
            if (ptr) {
                val = atoi(ptr);
                if (val >= 0 && val < MAX_AUX_CHANNEL_COUNT) {
                    ar->auxSwitchChannelIndex = val;
                    validArgumentCount++;
                }
            }

            if (validArgumentCount != 6) {
                memset(ar, 0, sizeof(adjustmentRange_t));
                cliShowParseError();
            }
        } else {
            cliShowArgumentRangeError("index", 0, MAX_ADJUSTMENT_RANGE_COUNT - 1);
        }
    }
}

#ifndef USE_QUAD_MIXER_ONLY
static void printMotorMix(uint8_t dumpMask, master_t *defaultConfig)
{
    char buf0[8];
    char buf1[8];
    char buf2[8];
    char buf3[8];
    for (uint32_t i = 0; i < MAX_SUPPORTED_MOTORS; i++) {
        if (masterConfig.customMotorMixer[i].throttle == 0.0f)
            break;
        float thr = masterConfig.customMotorMixer[i].throttle;
        float roll = masterConfig.customMotorMixer[i].roll;
        float pitch = masterConfig.customMotorMixer[i].pitch;
        float yaw = masterConfig.customMotorMixer[i].yaw;
        float thrDefault = defaultConfig->customMotorMixer[i].throttle;
        float rollDefault = defaultConfig->customMotorMixer[i].roll;
        float pitchDefault = defaultConfig->customMotorMixer[i].pitch;
        float yawDefault = defaultConfig->customMotorMixer[i].yaw;
        bool equalsDefault = thr == thrDefault && roll == rollDefault && pitch == pitchDefault && yaw == yawDefault;

        const char *format = "mmix %d %s %s %s %s\r\n";
        cliDefaultPrintf(dumpMask, equalsDefault, format,
            i,
            ftoa(thrDefault, buf0),
            ftoa(rollDefault, buf1),
            ftoa(pitchDefault, buf2),
            ftoa(yawDefault, buf3));
        cliDumpPrintf(dumpMask, equalsDefault, format,
            i,
            ftoa(thr, buf0),
            ftoa(roll, buf1),
            ftoa(pitch, buf2),
            ftoa(yaw, buf3));
    }
}
#endif // USE_QUAD_MIXER_ONLY

static void cliMotorMix(char *cmdline)
{
#ifdef USE_QUAD_MIXER_ONLY
    UNUSED(cmdline);
#else
    int check = 0;
    uint8_t len;
    char *ptr;

    if (isEmpty(cmdline)) {
        printMotorMix(DUMP_MASTER, NULL);
    } else if (strncasecmp(cmdline, "reset", 5) == 0) {
        // erase custom mixer
        for (uint32_t i = 0; i < MAX_SUPPORTED_MOTORS; i++)
            masterConfig.customMotorMixer[i].throttle = 0.0f;
    } else if (strncasecmp(cmdline, "load", 4) == 0) {
        ptr = nextArg(cmdline);
        if (ptr) {
            len = strlen(ptr);
            for (uint32_t i = 0; ; i++) {
                if (mixerNames[i] == NULL) {
                    cliPrint("Invalid name\r\n");
                    break;
                }
                if (strncasecmp(ptr, mixerNames[i], len) == 0) {
                    mixerLoadMix(i, masterConfig.customMotorMixer);
                    cliPrintf("Loaded %s\r\n", mixerNames[i]);
                    cliMotorMix("");
                    break;
                }
            }
        }
    } else {
        ptr = cmdline;
        uint32_t i = atoi(ptr); // get motor number
        if (i < MAX_SUPPORTED_MOTORS) {
            ptr = nextArg(ptr);
            if (ptr) {
                masterConfig.customMotorMixer[i].throttle = fastA2F(ptr);
                check++;
            }
            ptr = nextArg(ptr);
            if (ptr) {
                masterConfig.customMotorMixer[i].roll = fastA2F(ptr);
                check++;
            }
            ptr = nextArg(ptr);
            if (ptr) {
                masterConfig.customMotorMixer[i].pitch = fastA2F(ptr);
                check++;
            }
            ptr = nextArg(ptr);
            if (ptr) {
                masterConfig.customMotorMixer[i].yaw = fastA2F(ptr);
                check++;
            }
            if (check != 4) {
                cliShowParseError();
            } else {
                printMotorMix(DUMP_MASTER, NULL);
            }
        } else {
            cliShowArgumentRangeError("index", 0, MAX_SUPPORTED_MOTORS - 1);
        }
    }
#endif
}

static void printRxRange(uint8_t dumpMask, master_t *defaultConfig)
{
    rxChannelRangeConfiguration_t *channelRangeConfiguration;
    rxChannelRangeConfiguration_t *channelRangeConfigurationDefault;
    bool equalsDefault;
    for (uint32_t i = 0; i < NON_AUX_CHANNEL_COUNT; i++) {
        channelRangeConfiguration = &masterConfig.rxConfig.channelRanges[i];
        channelRangeConfigurationDefault = &defaultConfig->rxConfig.channelRanges[i];
        equalsDefault = channelRangeConfiguration->min == channelRangeConfigurationDefault->min
            && channelRangeConfiguration->max == channelRangeConfigurationDefault->max;
        const char *format = "rxrange %u %u %u\r\n";
        cliDefaultPrintf(dumpMask, equalsDefault, format,
            i,
            channelRangeConfigurationDefault->min,
            channelRangeConfigurationDefault->max
        );
        cliDumpPrintf(dumpMask, equalsDefault, format,
            i,
            channelRangeConfiguration->min,
            channelRangeConfiguration->max
        );
    }
}

static void cliRxRange(char *cmdline)
{
    int i, validArgumentCount = 0;
    char *ptr;

    if (isEmpty(cmdline)) {
        printRxRange(DUMP_MASTER, NULL);
    } else if (strcasecmp(cmdline, "reset") == 0) {
        resetAllRxChannelRangeConfigurations(masterConfig.rxConfig.channelRanges);
    } else {
        ptr = cmdline;
        i = atoi(ptr);
        if (i >= 0 && i < NON_AUX_CHANNEL_COUNT) {
            int rangeMin, rangeMax;

            ptr = nextArg(ptr);
            if (ptr) {
                rangeMin = atoi(ptr);
                validArgumentCount++;
            }

            ptr = nextArg(ptr);
            if (ptr) {
                rangeMax = atoi(ptr);
                validArgumentCount++;
            }

            if (validArgumentCount != 2) {
                cliShowParseError();
            } else if (rangeMin < PWM_PULSE_MIN || rangeMin > PWM_PULSE_MAX || rangeMax < PWM_PULSE_MIN || rangeMax > PWM_PULSE_MAX) {
                cliShowParseError();
            } else {
                rxChannelRangeConfiguration_t *channelRangeConfiguration = &masterConfig.rxConfig.channelRanges[i];
                channelRangeConfiguration->min = rangeMin;
                channelRangeConfiguration->max = rangeMax;
            }
        } else {
            cliShowArgumentRangeError("channel", 0, NON_AUX_CHANNEL_COUNT - 1);
        }
    }
}

#ifdef LED_STRIP
static void printLed(uint8_t dumpMask, master_t *defaultConfig)
{
    bool equalsDefault;
    ledConfig_t ledConfig;
    ledConfig_t ledConfigDefault;
    char ledConfigBuffer[20];
    char ledConfigDefaultBuffer[20];
    for (uint32_t i = 0; i < LED_MAX_STRIP_LENGTH; i++) {
        ledConfig = masterConfig.ledConfigs[i];
        ledConfigDefault = defaultConfig->ledConfigs[i];
        equalsDefault = ledConfig == ledConfigDefault;
        generateLedConfig(&ledConfig, ledConfigBuffer, sizeof(ledConfigBuffer));
        generateLedConfig(&ledConfigDefault, ledConfigDefaultBuffer, sizeof(ledConfigDefaultBuffer));
        const char *format = "led %u %s\r\n";
        cliDefaultPrintf(dumpMask, equalsDefault, format, i, ledConfigDefaultBuffer);
        cliDumpPrintf(dumpMask, equalsDefault, format, i, ledConfigBuffer);
    }
}

static void cliLed(char *cmdline)
{
    int i;
    char *ptr;

    if (isEmpty(cmdline)) {
        printLed(DUMP_MASTER, NULL);
    } else {
        ptr = cmdline;
        i = atoi(ptr);
        if (i < LED_MAX_STRIP_LENGTH) {
            ptr = nextArg(cmdline);
            if (!parseLedStripConfig(i, ptr)) {
                cliShowParseError();
            }
        } else {
            cliShowArgumentRangeError("index", 0, LED_MAX_STRIP_LENGTH - 1);
        }
    }
}

static void printColor(uint8_t dumpMask, master_t *defaultConfig)
{
    hsvColor_t *color;
    hsvColor_t *colorDefault;
    bool equalsDefault;
    for (uint32_t i = 0; i < LED_CONFIGURABLE_COLOR_COUNT; i++) {
        color = &masterConfig.colors[i];
        colorDefault = &defaultConfig->colors[i];
        equalsDefault = color->h == colorDefault->h
            && color->s == colorDefault->s
            && color->v == colorDefault->v;
        const char *format = "color %u %d,%u,%u\r\n";
        cliDefaultPrintf(dumpMask, equalsDefault, format,
            i,
            colorDefault->h,
            colorDefault->s,
            colorDefault->v
        );
        cliDumpPrintf(dumpMask, equalsDefault, format,
            i,
            color->h,
            color->s,
            color->v
        );
    }
}

static void cliColor(char *cmdline)
{
    int i;
    char *ptr;

    if (isEmpty(cmdline)) {
        printColor(DUMP_MASTER, NULL);
    } else {
        ptr = cmdline;
        i = atoi(ptr);
        if (i < LED_CONFIGURABLE_COLOR_COUNT) {
            ptr = nextArg(cmdline);
            if (!parseColor(i, ptr)) {
                cliShowParseError();
            }
        } else {
            cliShowArgumentRangeError("index", 0, LED_CONFIGURABLE_COLOR_COUNT - 1);
        }
    }
}

static void printModeColor(uint8_t dumpMask, master_t *defaultConfig)
{
    for (uint32_t i = 0; i < LED_MODE_COUNT; i++) {
        for (uint32_t j = 0; j < LED_DIRECTION_COUNT; j++) {
            int colorIndex = masterConfig.modeColors[i].color[j];
            int colorIndexDefault = defaultConfig->modeColors[i].color[j];
            const char *format = "mode_color %u %u %u\r\n";
            cliDefaultPrintf(dumpMask, colorIndex == colorIndexDefault, format, i, j, colorIndexDefault);
            cliDumpPrintf(dumpMask, colorIndex == colorIndexDefault, format, i, j, colorIndex);
        }
    }

    for (uint32_t j = 0; j < LED_SPECIAL_COLOR_COUNT; j++) {
        int colorIndex = masterConfig.specialColors.color[j];
        int colorIndexDefault = defaultConfig->specialColors.color[j];
        const char *format = "mode_color %u %u %u\r\n";
        cliDefaultPrintf(dumpMask, colorIndex == colorIndexDefault, format, LED_SPECIAL, j, colorIndexDefault);
        cliDumpPrintf(dumpMask, colorIndex == colorIndexDefault, format, LED_SPECIAL, j, colorIndex);
    }
}

static void cliModeColor(char *cmdline)
{
    if (isEmpty(cmdline)) {
        printModeColor(DUMP_MASTER, NULL);
    } else {
        enum {MODE = 0, FUNCTION, COLOR, ARGS_COUNT};
        int args[ARGS_COUNT];
        int argNo = 0;
        char* ptr = strtok(cmdline, " ");
        while (ptr && argNo < ARGS_COUNT) {
            args[argNo++] = atoi(ptr);
            ptr = strtok(NULL, " ");
        }

        if (ptr != NULL || argNo != ARGS_COUNT) {
            cliShowParseError();
            return;
        }

        int modeIdx  = args[MODE];
        int funIdx = args[FUNCTION];
        int color = args[COLOR];
        if(!setModeColor(modeIdx, funIdx, color)) {
            cliShowParseError();
            return;
        }
        // values are validated
        cliPrintf("mode_color %u %u %u\r\n", modeIdx, funIdx, color);
    }
}
#endif

#ifdef USE_SERVOS
static void printServo(uint8_t dumpMask, master_t *defaultConfig)
{
    // print out servo settings
    for (uint32_t i = 0; i < MAX_SUPPORTED_SERVOS; i++) {
        servoParam_t *servoConf = &masterConfig.servoConf[i];
        servoParam_t *servoConfDefault = &defaultConfig->servoConf[i];
        bool equalsDefault = servoConf->min == servoConfDefault->min
            && servoConf->max == servoConfDefault->max
            && servoConf->middle == servoConfDefault->middle
            && servoConf->angleAtMin == servoConfDefault->angleAtMax
            && servoConf->rate == servoConfDefault->rate
            && servoConf->forwardFromChannel == servoConfDefault->forwardFromChannel;
        const char *format = "servo %u %d %d %d %d %d %d %d\r\n";
        cliDefaultPrintf(dumpMask, equalsDefault, format,
            i,
            servoConfDefault->min,
            servoConfDefault->max,
            servoConfDefault->middle,
            servoConfDefault->angleAtMin,
            servoConfDefault->angleAtMax,
            servoConfDefault->rate,
            servoConfDefault->forwardFromChannel
        );
        cliDumpPrintf(dumpMask, equalsDefault, format,
            i,
            servoConf->min,
            servoConf->max,
            servoConf->middle,
            servoConf->angleAtMin,
            servoConf->angleAtMax,
            servoConf->rate,
            servoConf->forwardFromChannel
        );
    }
}

static void cliServo(char *cmdline)
{
    enum { SERVO_ARGUMENT_COUNT = 8 };
    int16_t arguments[SERVO_ARGUMENT_COUNT];

    servoParam_t *servo;

    int i;
    char *ptr;

    if (isEmpty(cmdline)) {
        printServo(DUMP_MASTER, NULL);
    } else {
        int validArgumentCount = 0;

        ptr = cmdline;

        // Command line is integers (possibly negative) separated by spaces, no other characters allowed.

        // If command line doesn't fit the format, don't modify the config
        while (*ptr) {
            if (*ptr == '-' || (*ptr >= '0' && *ptr <= '9')) {
                if (validArgumentCount >= SERVO_ARGUMENT_COUNT) {
                    cliShowParseError();
                    return;
                }

                arguments[validArgumentCount++] = atoi(ptr);

                do {
                    ptr++;
                } while (*ptr >= '0' && *ptr <= '9');
            } else if (*ptr == ' ') {
                ptr++;
            } else {
                cliShowParseError();
                return;
            }
        }

        enum {INDEX = 0, MIN, MAX, MIDDLE, ANGLE_AT_MIN, ANGLE_AT_MAX, RATE, FORWARD};

        i = arguments[INDEX];

        // Check we got the right number of args and the servo index is correct (don't validate the other values)
        if (validArgumentCount != SERVO_ARGUMENT_COUNT || i < 0 || i >= MAX_SUPPORTED_SERVOS) {
            cliShowParseError();
            return;
        }

        servo = &masterConfig.servoConf[i];

        if (
            arguments[MIN] < PWM_PULSE_MIN || arguments[MIN] > PWM_PULSE_MAX ||
            arguments[MAX] < PWM_PULSE_MIN || arguments[MAX] > PWM_PULSE_MAX ||
            arguments[MIDDLE] < arguments[MIN] || arguments[MIDDLE] > arguments[MAX] ||
            arguments[MIN] > arguments[MAX] || arguments[MAX] < arguments[MIN] ||
            arguments[RATE] < -100 || arguments[RATE] > 100 ||
            arguments[FORWARD] >= MAX_SUPPORTED_RC_CHANNEL_COUNT ||
            arguments[ANGLE_AT_MIN] < 0 || arguments[ANGLE_AT_MIN] > 180 ||
            arguments[ANGLE_AT_MAX] < 0 || arguments[ANGLE_AT_MAX] > 180
        ) {
            cliShowParseError();
            return;
        }

        servo->min = arguments[1];
        servo->max = arguments[2];
        servo->middle = arguments[3];
        servo->angleAtMin = arguments[4];
        servo->angleAtMax = arguments[5];
        servo->rate = arguments[6];
        servo->forwardFromChannel = arguments[7];
    }
}
#endif

#ifdef USE_SERVOS
static void printServoMix(uint8_t dumpMask, master_t *defaultConfig)
{
    for (uint32_t i = 0; i < MAX_SERVO_RULES; i++) {
		servoMixer_t customServoMixer = masterConfig.customServoMixer[i];
		servoMixer_t customServoMixerDefault = defaultConfig->customServoMixer[i];
        if (customServoMixer.rate == 0) {
            break;
		}

        bool equalsDefault = customServoMixer.targetChannel == customServoMixerDefault.targetChannel
            && customServoMixer.inputSource == customServoMixerDefault.inputSource
            && customServoMixer.rate == customServoMixerDefault.rate
            && customServoMixer.speed == customServoMixerDefault.speed
            && customServoMixer.min == customServoMixerDefault.min
            && customServoMixer.max == customServoMixerDefault.max
            && customServoMixer.box == customServoMixerDefault.box;

		const char *format = "smix %d %d %d %d %d %d %d %d\r\n";
        cliDefaultPrintf(dumpMask, equalsDefault, format,
            i,
            customServoMixerDefault.targetChannel,
            customServoMixerDefault.inputSource,
            customServoMixerDefault.rate,
            customServoMixerDefault.speed,
            customServoMixerDefault.min,
            customServoMixerDefault.max,
            customServoMixerDefault.box
        );
        cliDumpPrintf(dumpMask, equalsDefault, format,
            i,
            customServoMixer.targetChannel,
            customServoMixer.inputSource,
            customServoMixer.rate,
            customServoMixer.speed,
            customServoMixer.min,
            customServoMixer.max,
            customServoMixer.box
        );
    }

	cliPrint("\r\n");

    // print servo directions
    for (uint32_t i = 0; i < MAX_SUPPORTED_SERVOS; i++) {
        servoParam_t *servoConf = &masterConfig.servoConf[i];
        servoParam_t *servoConfDefault = &defaultConfig->servoConf[i];
        bool equalsDefault = servoConf->reversedSources == servoConfDefault->reversedSources;
        for (uint32_t channel = 0; channel < INPUT_SOURCE_COUNT; channel++) {
            equalsDefault = ~(servoConf->reversedSources ^ servoConfDefault->reversedSources) & (1 << channel);
            const char *format = "smix reverse %d %d r\r\n";
            if (servoConfDefault->reversedSources & (1 << channel)) {
                cliDefaultPrintf(dumpMask, equalsDefault, format, i , channel);
            }
            if (servoConf->reversedSources & (1 << channel)) {
                cliDumpPrintf(dumpMask, equalsDefault, format, i , channel);
            }
        }
    }
}

static void cliServoMix(char *cmdline)
{
    uint8_t len;
    char *ptr;
    int args[8], check = 0;
    len = strlen(cmdline);

    if (len == 0) {
		printServoMix(DUMP_MASTER, NULL);
    } else if (strncasecmp(cmdline, "reset", 5) == 0) {
        // erase custom mixer
        memset(masterConfig.customServoMixer, 0, sizeof(masterConfig.customServoMixer));
        for (uint32_t i = 0; i < MAX_SUPPORTED_SERVOS; i++) {
            masterConfig.servoConf[i].reversedSources = 0;
        }
    } else if (strncasecmp(cmdline, "load", 4) == 0) {
        ptr = nextArg(cmdline);
        if (ptr) {
            len = strlen(ptr);
            for (uint32_t i = 0; ; i++) {
                if (mixerNames[i] == NULL) {
                    cliPrintf("Invalid name\r\n");
                    break;
                }
                if (strncasecmp(ptr, mixerNames[i], len) == 0) {
                    servoMixerLoadMix(i, masterConfig.customServoMixer);
                    cliPrintf("Loaded %s\r\n", mixerNames[i]);
                    cliServoMix("");
                    break;
                }
            }
        }
    } else if (strncasecmp(cmdline, "reverse", 7) == 0) {
        enum {SERVO = 0, INPUT, REVERSE, ARGS_COUNT};
        ptr = strchr(cmdline, ' ');

        len = strlen(ptr);
        if (len == 0) {
            cliPrintf("s");
            for (uint32_t inputSource = 0; inputSource < INPUT_SOURCE_COUNT; inputSource++)
                cliPrintf("\ti%d", inputSource);
            cliPrintf("\r\n");

            for (uint32_t servoIndex = 0; servoIndex < MAX_SUPPORTED_SERVOS; servoIndex++) {
                cliPrintf("%d", servoIndex);
                for (uint32_t inputSource = 0; inputSource < INPUT_SOURCE_COUNT; inputSource++)
                    cliPrintf("\t%s  ", (masterConfig.servoConf[servoIndex].reversedSources & (1 << inputSource)) ? "r" : "n");
                cliPrintf("\r\n");
            }
            return;
        }

        ptr = strtok(ptr, " ");
        while (ptr != NULL && check < ARGS_COUNT - 1) {
            args[check++] = atoi(ptr);
            ptr = strtok(NULL, " ");
        }

        if (ptr == NULL || check != ARGS_COUNT - 1) {
            cliShowParseError();
            return;
        }

        if (args[SERVO] >= 0 && args[SERVO] < MAX_SUPPORTED_SERVOS
                && args[INPUT] >= 0 && args[INPUT] < INPUT_SOURCE_COUNT
                && (*ptr == 'r' || *ptr == 'n')) {
            if (*ptr == 'r')
                masterConfig.servoConf[args[SERVO]].reversedSources |= 1 << args[INPUT];
            else
                masterConfig.servoConf[args[SERVO]].reversedSources &= ~(1 << args[INPUT]);
        } else
            cliShowParseError();

        cliServoMix("reverse");
    } else {
        enum {RULE = 0, TARGET, INPUT, RATE, SPEED, MIN, MAX, BOX, ARGS_COUNT};
        ptr = strtok(cmdline, " ");
        while (ptr != NULL && check < ARGS_COUNT) {
            args[check++] = atoi(ptr);
            ptr = strtok(NULL, " ");
        }

        if (ptr != NULL || check != ARGS_COUNT) {
            cliShowParseError();
            return;
        }

        int32_t i = args[RULE];
        if (i >= 0 && i < MAX_SERVO_RULES &&
            args[TARGET] >= 0 && args[TARGET] < MAX_SUPPORTED_SERVOS &&
            args[INPUT] >= 0 && args[INPUT] < INPUT_SOURCE_COUNT &&
            args[RATE] >= -100 && args[RATE] <= 100 &&
            args[SPEED] >= 0 && args[SPEED] <= MAX_SERVO_SPEED &&
            args[MIN] >= 0 && args[MIN] <= 100 &&
            args[MAX] >= 0 && args[MAX] <= 100 && args[MIN] < args[MAX] &&
            args[BOX] >= 0 && args[BOX] <= MAX_SERVO_BOXES) {
            masterConfig.customServoMixer[i].targetChannel = args[TARGET];
            masterConfig.customServoMixer[i].inputSource = args[INPUT];
            masterConfig.customServoMixer[i].rate = args[RATE];
            masterConfig.customServoMixer[i].speed = args[SPEED];
            masterConfig.customServoMixer[i].min = args[MIN];
            masterConfig.customServoMixer[i].max = args[MAX];
            masterConfig.customServoMixer[i].box = args[BOX];
            cliServoMix("");
        } else {
            cliShowParseError();
        }
    }
}
#endif

#ifdef USE_SDCARD

static void cliWriteBytes(const uint8_t *buffer, int count)
{
    while (count > 0) {
        cliWrite(*buffer);
        buffer++;
        count--;
    }
}

static void cliSdInfo(char *cmdline) {
    UNUSED(cmdline);

    cliPrint("SD card: ");

    if (!sdcard_isInserted()) {
        cliPrint("None inserted\r\n");
        return;
    }

    if (!sdcard_isInitialized()) {
        cliPrint("Startup failed\r\n");
        return;
    }

    const sdcardMetadata_t *metadata = sdcard_getMetadata();

    cliPrintf("Manufacturer 0x%x, %ukB, %02d/%04d, v%d.%d, '",
        metadata->manufacturerID,
        metadata->numBlocks / 2, /* One block is half a kB */
        metadata->productionMonth,
        metadata->productionYear,
        metadata->productRevisionMajor,
        metadata->productRevisionMinor
    );

    cliWriteBytes((uint8_t*)metadata->productName, sizeof(metadata->productName));

    cliPrint("'\r\n" "Filesystem: ");

    switch (afatfs_getFilesystemState()) {
        case AFATFS_FILESYSTEM_STATE_READY:
            cliPrint("Ready");
        break;
        case AFATFS_FILESYSTEM_STATE_INITIALIZATION:
            cliPrint("Initializing");
        break;
        case AFATFS_FILESYSTEM_STATE_UNKNOWN:
        case AFATFS_FILESYSTEM_STATE_FATAL:
            cliPrint("Fatal");

            switch (afatfs_getLastError()) {
                case AFATFS_ERROR_BAD_MBR:
                    cliPrint(" - no FAT MBR partitions");
                break;
                case AFATFS_ERROR_BAD_FILESYSTEM_HEADER:
                    cliPrint(" - bad FAT header");
                break;
                case AFATFS_ERROR_GENERIC:
                case AFATFS_ERROR_NONE:
                    ; // Nothing more detailed to print
                break;
            }
        break;
    }
    cliPrint("\r\n");
}

#endif

#ifdef USE_FLASHFS

static void cliFlashInfo(char *cmdline)
{
    const flashGeometry_t *layout = flashfsGetGeometry();

    UNUSED(cmdline);

    cliPrintf("Flash sectors=%u, sectorSize=%u, pagesPerSector=%u, pageSize=%u, totalSize=%u, usedSize=%u\r\n",
            layout->sectors, layout->sectorSize, layout->pagesPerSector, layout->pageSize, layout->totalSize, flashfsGetOffset());
}

static void cliFlashErase(char *cmdline)
{
    UNUSED(cmdline);

    cliPrintf("Erasing...\r\n");
    flashfsEraseCompletely();

    while (!flashfsIsReady()) {
        delay(100);
    }

    cliPrintf("Done.\r\n");
}

#ifdef USE_FLASH_TOOLS

static void cliFlashWrite(char *cmdline)
{
    uint32_t address = atoi(cmdline);
    char *text = strchr(cmdline, ' ');

    if (!text) {
        cliShowParseError();
    } else {
        flashfsSeekAbs(address);
        flashfsWrite((uint8_t*)text, strlen(text), true);
        flashfsFlushSync();

        cliPrintf("Wrote %u bytes at %u.\r\n", strlen(text), address);
    }
}

static void cliFlashRead(char *cmdline)
{
    uint32_t address = atoi(cmdline);
    uint32_t length;

    uint8_t buffer[32];

    char *nextArg = strchr(cmdline, ' ');

    if (!nextArg) {
        cliShowParseError();
    } else {
        length = atoi(nextArg);

        cliPrintf("Reading %u bytes at %u:\r\n", length, address);

        while (length > 0) {
            int bytesRead;

            bytesRead = flashfsReadAbs(address, buffer, length < sizeof(buffer) ? length : sizeof(buffer));

            for (uint32_t i = 0; i < bytesRead; i++) {
                cliWrite(buffer[i]);
            }

            length -= bytesRead;
            address += bytesRead;

            if (bytesRead == 0) {
                //Assume we reached the end of the volume or something fatal happened
                break;
            }
        }
        cliPrintf("\r\n");
    }
}

#endif
#endif

#ifdef VTX
static void printVtx(uint8_t dumpMask, master_t *defaultConfig)
{
    // print out vtx channel settings
    vtxChannelActivationCondition_t *cac;
    vtxChannelActivationCondition_t *cacDefault;
    bool equalsDefault;
    for (uint32_t i = 0; i < MAX_CHANNEL_ACTIVATION_CONDITION_COUNT; i++) {
        cac = &masterConfig.vtxChannelActivationConditions[i];
        cacDefault = &defaultConfig->vtxChannelActivationConditions[i];
        equalsDefault = cac->auxChannelIndex == cacDefault->auxChannelIndex
            && cac->band == cacDefault->band
            && cac->channel == cacDefault->channel
            && cac->range.startStep == cacDefault->range.startStep
            && cac->range.endStep == cacDefault->range.endStep;
        const char *format = "vtx %u %u %u %u %u %u\r\n";
        cliDefaultPrintf(dumpMask, equalsDefault, format,
            i,
            cacDefault->auxChannelIndex,
            cacDefault->band,
            cacDefault->channel,
            MODE_STEP_TO_CHANNEL_VALUE(cacDefault->range.startStep),
            MODE_STEP_TO_CHANNEL_VALUE(cacDefault->range.endStep)
        );
        cliDumpPrintf(dumpMask, equalsDefault, format,
            i,
            cac->auxChannelIndex,
            cac->band,
            cac->channel,
            MODE_STEP_TO_CHANNEL_VALUE(cac->range.startStep),
            MODE_STEP_TO_CHANNEL_VALUE(cac->range.endStep)
        );
    }
}

static void cliVtx(char *cmdline)
{
    int i, val = 0;
    char *ptr;

    if (isEmpty(cmdline)) {
        printVtx(DUMP_MASTER, NULL);
    } else {
        ptr = cmdline;
        i = atoi(ptr++);
        if (i < MAX_CHANNEL_ACTIVATION_CONDITION_COUNT) {
            vtxChannelActivationCondition_t *cac = &masterConfig.vtxChannelActivationConditions[i];
            uint8_t validArgumentCount = 0;
            ptr = nextArg(ptr);
            if (ptr) {
                val = atoi(ptr);
                if (val >= 0 && val < MAX_AUX_CHANNEL_COUNT) {
                    cac->auxChannelIndex = val;
                    validArgumentCount++;
                }
            }
            ptr = nextArg(ptr);
            if (ptr) {
                val = atoi(ptr);
                if (val >= VTX_BAND_MIN && val <= VTX_BAND_MAX) {
                    cac->band = val;
                    validArgumentCount++;
                }
            }
            ptr = nextArg(ptr);
            if (ptr) {
                val = atoi(ptr);
                if (val >= VTX_CHANNEL_MIN && val <= VTX_CHANNEL_MAX) {
                    cac->channel = val;
                    validArgumentCount++;
                }
            }
            ptr = processChannelRangeArgs(ptr, &cac->range, &validArgumentCount);

            if (validArgumentCount != 5) {
                memset(cac, 0, sizeof(vtxChannelActivationCondition_t));
            }
        } else {
            cliShowArgumentRangeError("index", 0, MAX_CHANNEL_ACTIVATION_CONDITION_COUNT - 1);
        }
    }
}
#endif

static void printName(uint8_t dumpMask)
{
    bool equalsDefault = strlen(masterConfig.name) == 0;
	cliDumpPrintf(dumpMask, equalsDefault, "name %s\r\n", equalsDefault ? emptyName : masterConfig.name);
}

static void cliName(char *cmdline)
{
    uint32_t len = strlen(cmdline);
    if (len > 0) {
        memset(masterConfig.name, 0, ARRAYLEN(masterConfig.name));
        if (strncmp(cmdline, emptyName, len)) {
            strncpy(masterConfig.name, cmdline, MIN(len, MAX_NAME_LENGTH));
        }
    }
    printName(DUMP_MASTER);
}

static void printFeature(uint8_t dumpMask, master_t *defaultConfig)
{
    uint32_t mask = featureMask();
    uint32_t defaultMask = defaultConfig->enabledFeatures;
    for (uint32_t i = 0; ; i++) { // disable all feature first
        if (featureNames[i] == NULL)
            break;
        const char *format = "feature -%s\r\n";
        cliDefaultPrintf(dumpMask, (defaultMask | ~mask) & (1 << i), format, featureNames[i]);
        cliDumpPrintf(dumpMask, (~defaultMask | mask) & (1 << i), format, featureNames[i]);
    }
    for (uint32_t i = 0; ; i++) {  // reenable what we want.
        if (featureNames[i] == NULL)
            break;
        const char *format = "feature %s\r\n";
        if (defaultMask & (1 << i)) {
            cliDefaultPrintf(dumpMask, (~defaultMask | mask) & (1 << i), format, featureNames[i]);
        }
        if (mask & (1 << i)) {
            cliDumpPrintf(dumpMask, (defaultMask | ~mask) & (1 << i), format, featureNames[i]);
        }
    }
}

static void cliFeature(char *cmdline)
{
    uint32_t len = strlen(cmdline);
    uint32_t mask = featureMask();

    if (len == 0) {
        cliPrint("Enabled: ");
        for (uint32_t i = 0; ; i++) {
            if (featureNames[i] == NULL)
                break;
            if (mask & (1 << i))
                cliPrintf("%s ", featureNames[i]);
        }
        cliPrint("\r\n");
    } else if (strncasecmp(cmdline, "list", len) == 0) {
        cliPrint("Available: ");
        for (uint32_t i = 0; ; i++) {
            if (featureNames[i] == NULL)
                break;
            cliPrintf("%s ", featureNames[i]);
        }
        cliPrint("\r\n");
        return;
    } else {
        bool remove = false;
        if (cmdline[0] == '-') {
            // remove feature
            remove = true;
            cmdline++; // skip over -
            len--;
        }

        for (uint32_t i = 0; ; i++) {
            if (featureNames[i] == NULL) {
                cliPrint("Invalid name\r\n");
                break;
            }

            if (strncasecmp(cmdline, featureNames[i], len) == 0) {

                mask = 1 << i;
#ifndef GPS
                if (mask & FEATURE_GPS) {
                    cliPrint("unavailable\r\n");
                    break;
                }
#endif
#ifndef SONAR
                if (mask & FEATURE_SONAR) {
                    cliPrint("unavailable\r\n");
                    break;
                }
#endif
                if (remove) {
                    featureClear(mask);
                    cliPrint("Disabled");
                } else {
                    featureSet(mask);
                    cliPrint("Enabled");
                }
                cliPrintf(" %s\r\n", featureNames[i]);
                break;
            }
        }
    }
}

#ifdef BEEPER
static void printBeeper(uint8_t dumpMask, master_t *defaultConfig)
{
    uint8_t beeperCount = beeperTableEntryCount();
    uint32_t mask = getBeeperOffMask();
    uint32_t defaultMask = defaultConfig->beeper_off_flags;
    for (int32_t i = 0; i < beeperCount - 2; i++) {
        const char *formatOff = "beeper -%s\r\n";
        const char *formatOn = "beeper %s\r\n";
        cliDefaultPrintf(dumpMask, ~(mask ^ defaultMask) & (1 << i), mask & (1 << i) ? formatOn : formatOff, beeperNameForTableIndex(i));
        cliDumpPrintf(dumpMask, ~(mask ^ defaultMask) & (1 << i), mask & (1 << i) ? formatOff : formatOn, beeperNameForTableIndex(i));
    }
}

static void cliBeeper(char *cmdline)
{
    uint32_t len = strlen(cmdline);
    uint8_t beeperCount = beeperTableEntryCount();
    uint32_t mask = getBeeperOffMask();

    if (len == 0) {
        cliPrintf("Disabled:");
        for (int32_t i = 0; ; i++) {
            if (i == beeperCount - 2){
                if (mask == 0)
                    cliPrint("  none");
                break;
            }
            if (mask & (1 << i))
                cliPrintf("  %s", beeperNameForTableIndex(i));
        }
        cliPrint("\r\n");
    } else if (strncasecmp(cmdline, "list", len) == 0) {
        cliPrint("Available:");
        for (uint32_t i = 0; i < beeperCount; i++)
            cliPrintf("  %s", beeperNameForTableIndex(i));
        cliPrint("\r\n");
        return;
    } else {
        bool remove = false;
        if (cmdline[0] == '-') {
            remove = true;     // this is for beeper OFF condition
            cmdline++;
            len--;
        }

        for (uint32_t i = 0; ; i++) {
            if (i == beeperCount) {
                cliPrint("Invalid name\r\n");
                break;
            }
            if (strncasecmp(cmdline, beeperNameForTableIndex(i), len) == 0) {
                if (remove) { // beeper off
                    if (i == BEEPER_ALL-1)
                        beeperOffSetAll(beeperCount-2);
                    else
                        if (i == BEEPER_PREFERENCE-1)
                            setBeeperOffMask(getPreferredBeeperOffMask());
                        else {
                            mask = 1 << i;
                            beeperOffSet(mask);
                        }
                    cliPrint("Disabled");
                }
                else { // beeper on
                    if (i == BEEPER_ALL-1)
                        beeperOffClearAll();
                    else
                        if (i == BEEPER_PREFERENCE-1)
                            setPreferredBeeperOffMask(getBeeperOffMask());
                        else {
                            mask = 1 << i;
                            beeperOffClear(mask);
                        }
                    cliPrint("Enabled");
                }
            cliPrintf(" %s\r\n", beeperNameForTableIndex(i));
            break;
            }
        }
    }
}
#endif

static void printMap(uint8_t dumpMask, master_t *defaultConfig)
{
    bool equalsDefault = true;
    char buf[16];
    char bufDefault[16];
    uint32_t i;
    for (i = 0; i < MAX_MAPPABLE_RX_INPUTS; i++) {
        buf[masterConfig.rxConfig.rcmap[i]] = rcChannelLetters[i];
        bufDefault[defaultConfig->rxConfig.rcmap[i]] = rcChannelLetters[i];
        equalsDefault = equalsDefault && (masterConfig.rxConfig.rcmap[i] == defaultConfig->rxConfig.rcmap[i]);
    }
    buf[i] = '\0';

    const char *formatMap = "map %s\r\n";
    cliDefaultPrintf(dumpMask, equalsDefault, formatMap, bufDefault);
    cliDumpPrintf(dumpMask, equalsDefault, formatMap, buf);
}

static void cliMap(char *cmdline)
{
    uint32_t len;
    char out[9];

    len = strlen(cmdline);

    if (len == 8) {
        // uppercase it
        for (uint32_t i = 0; i < 8; i++)
            cmdline[i] = toupper((unsigned char)cmdline[i]);
        for (uint32_t i = 0; i < 8; i++) {
            if (strchr(rcChannelLetters, cmdline[i]) && !strchr(cmdline + i + 1, cmdline[i]))
                continue;
            cliShowParseError();
            return;
        }
        parseRcChannels(cmdline, &masterConfig.rxConfig);
    }
    cliPrint("Map: ");
	uint32_t i;
    for (i = 0; i < 8; i++)
        out[masterConfig.rxConfig.rcmap[i]] = rcChannelLetters[i];
    out[i] = '\0';
    cliPrintf("%s\r\n", out);
}

void *getValuePointer(const clivalue_t *value)
{
    void *ptr = value->ptr;

    if ((value->type & VALUE_SECTION_MASK) == PROFILE_VALUE) {
        ptr = ((uint8_t *)ptr) + (sizeof(profile_t) * masterConfig.current_profile_index);
    }

    if ((value->type & VALUE_SECTION_MASK) == PROFILE_RATE_VALUE) {
        ptr = ((uint8_t *)ptr) + (sizeof(profile_t) * masterConfig.current_profile_index) + (sizeof(controlRateConfig_t) * getCurrentControlRateProfile());
    }

    return ptr;
}

static void *getDefaultPointer(void *valuePointer, master_t *defaultConfig)
{
    return ((uint8_t *)valuePointer) - (uint32_t)&masterConfig + (uint32_t)defaultConfig;
}

static bool valueEqualsDefault(const clivalue_t *value, master_t *defaultConfig)
{
    void *ptr = getValuePointer(value);

    void *ptrDefault = getDefaultPointer(ptr, defaultConfig);

    bool result = false;
    switch (value->type & VALUE_TYPE_MASK) {
        case VAR_UINT8:
            result = *(uint8_t *)ptr == *(uint8_t *)ptrDefault;
            break;

        case VAR_INT8:
            result = *(int8_t *)ptr == *(int8_t *)ptrDefault;
            break;

        case VAR_UINT16:
            result = *(uint16_t *)ptr == *(uint16_t *)ptrDefault;
            break;

        case VAR_INT16:
            result = *(int16_t *)ptr == *(int16_t *)ptrDefault;
            break;

        case VAR_UINT32:
            result = *(uint32_t *)ptr == *(uint32_t *)ptrDefault;
            break;

        case VAR_FLOAT:
            result = *(float *)ptr == *(float *)ptrDefault;
            break;
    }
    return result;
}

static void dumpValues(uint16_t valueSection, uint8_t dumpMask, master_t *defaultConfig)
{
    const clivalue_t *value;
    for (uint32_t i = 0; i < VALUE_COUNT; i++) {
        value = &valueTable[i];

        if ((value->type & VALUE_SECTION_MASK) != valueSection) {
            continue;
        }

        const char *format = "set %s = ";
        if (cliDefaultPrintf(dumpMask, valueEqualsDefault(value, defaultConfig), format, valueTable[i].name)) {
            cliPrintVarDefault(value, 0, defaultConfig);
            cliPrint("\r\n");
        }
        if (cliDumpPrintf(dumpMask, valueEqualsDefault(value, defaultConfig), format, valueTable[i].name)) {
            cliPrintVar(value, 0);
            cliPrint("\r\n");
        }
    }
}

static void cliDump(char *cmdline)
{
    printConfig(cmdline, false);
}

static void cliDiff(char *cmdline)
{
    printConfig(cmdline, true);
}

char *checkCommand(char *cmdLine, const char *command)
{
    if(!strncasecmp(cmdLine, command, strlen(command))   // command names match
        && !isalnum((unsigned)cmdLine[strlen(command)])) {   // next characted in bufffer is not alphanumeric (command is correctly terminated)
        return cmdLine + strlen(command) + 1;
    } else {
        return 0;
    }
}

static void printConfig(char *cmdline, bool doDiff)
{
    uint8_t dumpMask = DUMP_MASTER;
    char *options;
    if ((options = checkCommand(cmdline, "master"))) {
        dumpMask = DUMP_MASTER; // only
    } else if ((options = checkCommand(cmdline, "profile"))) {
        dumpMask = DUMP_PROFILE; // only
    } else if ((options = checkCommand(cmdline, "rates"))) {
        dumpMask = DUMP_RATES; // only
    } else if ((options = checkCommand(cmdline, "all"))) {
        dumpMask = DUMP_ALL;   // all profiles and rates
    } else {
        options = cmdline;
    }

    static master_t defaultConfig;
    if (doDiff) {
        dumpMask = dumpMask | DO_DIFF;
    }

    createDefaultConfig(&defaultConfig);

    if (checkCommand(options, "showdefaults")) {
        dumpMask = dumpMask | SHOW_DEFAULTS;   // add default values as comments for changed values
    }

    if ((dumpMask & DUMP_MASTER) || (dumpMask & DUMP_ALL)) {
#ifndef CLI_MINIMAL_VERBOSITY
        cliPrint("\r\n# version\r\n");
#endif
        cliVersion(NULL);

#ifndef CLI_MINIMAL_VERBOSITY
        if ((dumpMask & (DUMP_ALL | DO_DIFF)) == (DUMP_ALL | DO_DIFF)) {
            cliPrint("\r\n# reset configuration to default settings\r\ndefaults\r\n");
        }

        cliPrint("\r\n# name\r\n");
#endif
        printName(dumpMask);

#ifndef USE_QUAD_MIXER_ONLY
#ifndef CLI_MINIMAL_VERBOSITY
        cliPrint("\r\n# mixer\r\n");
#endif
        const bool equalsDefault = masterConfig.mixerMode == defaultConfig.mixerMode;
        const char *formatMixer = "mixer %s\r\n";
        cliDefaultPrintf(dumpMask, equalsDefault, formatMixer, mixerNames[defaultConfig.mixerMode - 1]);
        cliDumpPrintf(dumpMask, equalsDefault, formatMixer, mixerNames[masterConfig.mixerMode - 1]);

        cliDumpPrintf(dumpMask, masterConfig.customMotorMixer[0].throttle == 0.0f, "\r\nmmix reset\r\n\r\n");

        printMotorMix(dumpMask, &defaultConfig);

#ifdef USE_SERVOS
#ifndef CLI_MINIMAL_VERBOSITY
        cliPrint("\r\n# servo\r\n");
#endif
        printServo(dumpMask, &defaultConfig);

#ifndef CLI_MINIMAL_VERBOSITY
        cliPrint("\r\n# servo mix\r\n");
#endif
        // print custom servo mixer if exists
        cliDumpPrintf(dumpMask, masterConfig.customServoMixer[0].rate == 0, "smix reset\r\n\r\n");
        printServoMix(dumpMask, &defaultConfig);
#endif
#endif

#ifndef CLI_MINIMAL_VERBOSITY
        cliPrint("\r\n# feature\r\n");
#endif
        printFeature(dumpMask, &defaultConfig);

#ifdef BEEPER
#ifndef CLI_MINIMAL_VERBOSITY
        cliPrint("\r\n# beeper\r\n");
#endif
        printBeeper(dumpMask, &defaultConfig);
#endif

#ifndef CLI_MINIMAL_VERBOSITY
        cliPrint("\r\n# map\r\n");
#endif
        printMap(dumpMask, &defaultConfig);

#ifndef CLI_MINIMAL_VERBOSITY
        cliPrint("\r\n# serial\r\n");
#endif
        printSerial(dumpMask, &defaultConfig);

#ifdef LED_STRIP
#ifndef CLI_MINIMAL_VERBOSITY
        cliPrint("\r\n# led\r\n");
#endif
        printLed(dumpMask, &defaultConfig);

#ifndef CLI_MINIMAL_VERBOSITY
        cliPrint("\r\n# color\r\n");
#endif
        printColor(dumpMask, &defaultConfig);

#ifndef CLI_MINIMAL_VERBOSITY
        cliPrint("\r\n# mode_color\r\n");
#endif
        printModeColor(dumpMask, &defaultConfig);
#endif

#ifndef CLI_MINIMAL_VERBOSITY
        cliPrint("\r\n# aux\r\n");
#endif
        printAux(dumpMask, &defaultConfig);

#ifndef CLI_MINIMAL_VERBOSITY
        cliPrint("\r\n# adjrange\r\n");
#endif
        printAdjustmentRange(dumpMask, &defaultConfig);

#ifndef CLI_MINIMAL_VERBOSITY
        cliPrint("\r\n# rxrange\r\n");
#endif
        printRxRange(dumpMask, &defaultConfig);

#ifdef VTX
#ifndef CLI_MINIMAL_VERBOSITY
        cliPrint("\r\n# vtx\r\n");
#endif
        printVtx(dumpMask, &defaultConfig);
#endif

#ifndef CLI_MINIMAL_VERBOSITY
        cliPrint("\r\n# rxfail\r\n");
#endif
        printRxFail(dumpMask, &defaultConfig);

#ifndef CLI_MINIMAL_VERBOSITY
        cliPrint("\r\n# master\r\n");
#endif
        dumpValues(MASTER_VALUE, dumpMask, &defaultConfig);

        if (dumpMask & DUMP_ALL) {
            uint8_t activeProfile = masterConfig.current_profile_index;
            for (uint32_t profileCount=0; profileCount<MAX_PROFILE_COUNT;profileCount++) {
                cliDumpProfile(profileCount, dumpMask, &defaultConfig);

                uint8_t currentRateIndex = currentProfile->activeRateProfile;
                for (uint32_t rateCount = 0; rateCount<MAX_RATEPROFILES; rateCount++) {
                    cliDumpRateProfile(rateCount, dumpMask, &defaultConfig);
                }

                changeControlRateProfile(currentRateIndex);
#ifndef CLI_MINIMAL_VERBOSITY
                cliPrint("\r\n# restore original rateprofile selection\r\n");
                cliRateProfile("");
#endif
            }

            changeProfile(activeProfile);
#ifndef CLI_MINIMAL_VERBOSITY
            cliPrint("\r\n# restore original profile selection\r\n");
            cliProfile("");

            cliPrint("\r\n# save configuration\r\nsave\r\n");
#endif
        } else {
            cliDumpProfile(masterConfig.current_profile_index, dumpMask, &defaultConfig);
            cliDumpRateProfile(currentProfile->activeRateProfile, dumpMask, &defaultConfig);
        }
    }

    if (dumpMask & DUMP_PROFILE) {
        cliDumpProfile(masterConfig.current_profile_index, dumpMask, &defaultConfig);
    }

    if (dumpMask & DUMP_RATES) {
        cliDumpRateProfile(currentProfile->activeRateProfile, dumpMask, &defaultConfig);
    }
}

static void cliDumpProfile(uint8_t profileIndex, uint8_t dumpMask, master_t *defaultConfig)
{
    if (profileIndex >= MAX_PROFILE_COUNT) {
        // Faulty values
        return;
    }
    changeProfile(profileIndex);
#ifndef CLI_MINIMAL_VERBOSITY
    cliPrint("\r\n# profile\r\n");
#endif
    cliProfile("");
    cliPrint("\r\n");
    dumpValues(PROFILE_VALUE, dumpMask, defaultConfig);
    cliRateProfile("");
}

static void cliDumpRateProfile(uint8_t rateProfileIndex, uint8_t dumpMask, master_t *defaultConfig)
{
    if (rateProfileIndex >= MAX_RATEPROFILES) {
        // Faulty values
        return;
    }
    changeControlRateProfile(rateProfileIndex);
#ifndef CLI_MINIMAL_VERBOSITY
    cliPrint("\r\n# rateprofile\r\n");
#endif
    cliRateProfile("");
    cliPrint("\r\n");
    dumpValues(PROFILE_RATE_VALUE, dumpMask, defaultConfig);
}

void cliEnter(serialPort_t *serialPort)
{
    cliMode = 1;
    cliPort = serialPort;
    setPrintfSerialPort(cliPort);
    cliWriter = bufWriterInit(cliWriteBuffer, sizeof(cliWriteBuffer),
                              (bufWrite_t)serialWriteBufShim, serialPort);

#ifndef CLI_MINIMAL_VERBOSITY
    cliPrint("\r\nEntering CLI Mode, type 'exit' to return, or 'help'\r\n");
#endif
    cliPrompt();
    ENABLE_ARMING_FLAG(PREVENT_ARMING);
}

static void cliExit(char *cmdline)
{
    UNUSED(cmdline);

#ifndef CLI_MINIMAL_VERBOSITY
    cliPrint("\r\nLeaving CLI mode, unsaved changes lost.\r\n");
#endif
    bufWriterFlush(cliWriter);

    *cliBuffer = '\0';
    bufferIndex = 0;
    cliMode = 0;
    // incase a motor was left running during motortest, clear it here
    mixerResetDisarmedMotors();
    cliReboot();

    cliWriter = NULL;
}

#ifdef GPS
static void cliGpsPassthrough(char *cmdline)
{
    UNUSED(cmdline);

    gpsEnablePassthrough(cliPort);
}
#endif

static void cliHelp(char *cmdline)
{
    UNUSED(cmdline);

    for (uint32_t i = 0; i < CMD_COUNT; i++) {
        cliPrint(cmdTable[i].name);
#ifndef SKIP_CLI_COMMAND_HELP
        if (cmdTable[i].description) {
            cliPrintf(" - %s", cmdTable[i].description);
        }
        if (cmdTable[i].args) {
            cliPrintf("\r\n\t%s", cmdTable[i].args);
        }
#endif
        cliPrint("\r\n");
    }
}

#ifndef USE_QUAD_MIXER_ONLY
static void cliMixer(char *cmdline)
{
    int len;

    len = strlen(cmdline);

    if (len == 0) {
        cliPrintf("Mixer: %s\r\n", mixerNames[masterConfig.mixerMode - 1]);
        return;
    } else if (strncasecmp(cmdline, "list", len) == 0) {
        cliPrint("Available mixers: ");
        for (uint32_t i = 0; ; i++) {
            if (mixerNames[i] == NULL)
                break;
            cliPrintf("%s ", mixerNames[i]);
        }
        cliPrint("\r\n");
        return;
    }

    for (uint32_t i = 0; ; i++) {
        if (mixerNames[i] == NULL) {
            cliPrint("Invalid name\r\n");
            return;
        }
        if (strncasecmp(cmdline, mixerNames[i], len) == 0) {
            masterConfig.mixerMode = i + 1;
            break;
        }
    }

    cliMixer("");
}
#endif

static void cliMotor(char *cmdline)
{
    int motor_index = 0;
    int motor_value = 0;
    int index = 0;
    char *pch = NULL;
    char *saveptr;

    if (isEmpty(cmdline)) {
        cliShowParseError();
        return;
    }

    pch = strtok_r(cmdline, " ", &saveptr);
    while (pch != NULL) {
        switch (index) {
            case 0:
                motor_index = atoi(pch);
                break;
            case 1:
                motor_value = atoi(pch);
                break;
        }
        index++;
        pch = strtok_r(NULL, " ", &saveptr);
    }

    if (motor_index < 0 || motor_index >= MAX_SUPPORTED_MOTORS) {
        cliShowArgumentRangeError("index", 0, MAX_SUPPORTED_MOTORS - 1);
        return;
    }

    if (index == 2) {
        if (motor_value < PWM_RANGE_MIN || motor_value > PWM_RANGE_MAX) {
            cliShowArgumentRangeError("value", 1000, 2000);
            return;
        } else {
            motor_disarmed[motor_index] = motor_value;
        }
    }

    cliPrintf("motor %d: %d\r\n", motor_index, motor_disarmed[motor_index]);
}

static void cliPlaySound(char *cmdline)
{
#if (FLASH_SIZE <= 64) && !defined(CLI_MINIMAL_VERBOSITY)
    UNUSED(cmdline);
#else
    int i;
    const char *name;
    static int lastSoundIdx = -1;

    if (isEmpty(cmdline)) {
        i = lastSoundIdx + 1;     //next sound index
        if ((name=beeperNameForTableIndex(i)) == NULL) {
            while (true) {   //no name for index; try next one
                if (++i >= beeperTableEntryCount())
                    i = 0;   //if end then wrap around to first entry
                if ((name=beeperNameForTableIndex(i)) != NULL)
                    break;   //if name OK then play sound below
                if (i == lastSoundIdx + 1) {     //prevent infinite loop
                    cliPrintf("Error playing sound\r\n");
                    return;
                }
            }
        }
    } else {       //index value was given
        i = atoi(cmdline);
        if ((name=beeperNameForTableIndex(i)) == NULL) {
            cliPrintf("No sound for index %d\r\n", i);
            return;
        }
    }
    lastSoundIdx = i;
    beeperSilence();
    cliPrintf("Playing sound %d: %s\r\n", i, name);
    beeper(beeperModeForTableIndex(i));
#endif
}

static void cliProfile(char *cmdline)
{
    int i;

    if (isEmpty(cmdline)) {
        cliPrintf("profile %d\r\n", getCurrentProfile());
        return;
    } else {
        i = atoi(cmdline);
        if (i >= 0 && i < MAX_PROFILE_COUNT) {
            masterConfig.current_profile_index = i;
            writeEEPROM();
            readEEPROM();
            cliProfile("");
        }
    }
}

static void cliRateProfile(char *cmdline)
{
    int i;

    if (isEmpty(cmdline)) {
        cliPrintf("rateprofile %d\r\n", getCurrentControlRateProfile());
        return;
    } else {
        i = atoi(cmdline);
        if (i >= 0 && i < MAX_RATEPROFILES) {
            changeControlRateProfile(i);
            cliRateProfile("");
        }
    }
}

static void cliReboot(void)
{
    cliRebootEx(false);
}

static void cliRebootEx(bool bootLoader)
{
    cliPrint("\r\nRebooting");
    bufWriterFlush(cliWriter);
    waitForSerialPortToFinishTransmitting(cliPort);
    stopPwmAllMotors();
    if (bootLoader) {
        systemResetToBootloader();
        return;
    }
    systemReset();
}

static void cliSave(char *cmdline)
{
    UNUSED(cmdline);

    cliPrint("Saving");
    writeEEPROM();
    cliReboot();
}

static void cliDefaults(char *cmdline)
{
    UNUSED(cmdline);

    cliPrint("Resetting to defaults");
    resetEEPROM();
    cliReboot();
}

static void cliPrint(const char *str)
{
    while (*str) {
        bufWriterAppend(cliWriter, *str++);
    }
}

static void cliPutp(void *p, char ch)
{
    bufWriterAppend(p, ch);
}

static bool cliDumpPrintf(uint8_t dumpMask, bool equalsDefault, const char *format, ...)
{
    if (!((dumpMask & DO_DIFF) && equalsDefault)) {
        va_list va;
        va_start(va, format);
        tfp_format(cliWriter, cliPutp, format, va);
        va_end(va);

        return true;
    } else {
        return false;
    }
}

static bool cliDefaultPrintf(uint8_t dumpMask, bool equalsDefault, const char *format, ...)
{
    if ((dumpMask & SHOW_DEFAULTS) && !equalsDefault) {
        cliWrite('#');

        va_list va;
        va_start(va, format);
        tfp_format(cliWriter, cliPutp, format, va);
        va_end(va);

        return true;
    } else {
        return false;
    }
}

static void cliPrintf(const char *fmt, ...)
{
    va_list va;
    va_start(va, fmt);
    tfp_format(cliWriter, cliPutp, fmt, va);
    va_end(va);
}

static void cliWrite(uint8_t ch)
{
    bufWriterAppend(cliWriter, ch);
}

static void printValuePointer(const clivalue_t *var, void *valuePointer, uint32_t full)
{
    int32_t value = 0;
    char buf[8];

    switch (var->type & VALUE_TYPE_MASK) {
        case VAR_UINT8:
            value = *(uint8_t *)valuePointer;
            break;

        case VAR_INT8:
            value = *(int8_t *)valuePointer;
            break;

        case VAR_UINT16:
            value = *(uint16_t *)valuePointer;
            break;

        case VAR_INT16:
            value = *(int16_t *)valuePointer;
            break;

        case VAR_UINT32:
            value = *(uint32_t *)valuePointer;
            break;

        case VAR_FLOAT:
            cliPrintf("%s", ftoa(*(float *)valuePointer, buf));
            if (full && (var->type & VALUE_MODE_MASK) == MODE_DIRECT) {
                cliPrintf(" %s", ftoa((float)var->config.minmax.min, buf));
                cliPrintf(" %s", ftoa((float)var->config.minmax.max, buf));
            }
            return; // return from case for float only
    }

    switch(var->type & VALUE_MODE_MASK) {
        case MODE_DIRECT:
            cliPrintf("%d", value);
            if (full) {
                cliPrintf(" %d %d", var->config.minmax.min, var->config.minmax.max);
            }
            break;
        case MODE_LOOKUP:
            cliPrintf(lookupTables[var->config.lookup.tableIndex].values[value]);
            break;
    }
}

static void cliPrintVar(const clivalue_t *var, uint32_t full)
{
    void *ptr = getValuePointer(var);

    printValuePointer(var, ptr, full);
}

static void cliPrintVarDefault(const clivalue_t *var, uint32_t full, master_t *defaultConfig)
{
    void *ptr = getValuePointer(var);

    void *defaultPtr = getDefaultPointer(ptr, defaultConfig);

    printValuePointer(var, defaultPtr, full);
}

static void cliPrintVarRange(const clivalue_t *var)
{
    switch (var->type & VALUE_MODE_MASK) {
        case (MODE_DIRECT): {
            cliPrintf("Allowed range: %d - %d\r\n", var->config.minmax.min, var->config.minmax.max);
        }
        break;
        case (MODE_LOOKUP): {
            const lookupTableEntry_t *tableEntry = &lookupTables[var->config.lookup.tableIndex];
            cliPrint("Allowed values:");
            for (uint32_t i = 0; i < tableEntry->valueCount ; i++) {
                if (i > 0)
                    cliPrint(",");
                cliPrintf(" %s", tableEntry->values[i]);
            }
            cliPrint("\r\n");
        }
        break;
    }
}

static void cliSetVar(const clivalue_t *var, const int_float_value_t value)
{
    void *ptr = var->ptr;
    if ((var->type & VALUE_SECTION_MASK) == PROFILE_VALUE) {
        ptr = ((uint8_t *)ptr) + (sizeof(profile_t) * masterConfig.current_profile_index);
    }
    if ((var->type & VALUE_SECTION_MASK) == PROFILE_RATE_VALUE) {
        ptr = ((uint8_t *)ptr) + (sizeof(profile_t) * masterConfig.current_profile_index) + (sizeof(controlRateConfig_t) * getCurrentControlRateProfile());
    }

    switch (var->type & VALUE_TYPE_MASK) {
        case VAR_UINT8:
        case VAR_INT8:
            *(int8_t *)ptr = value.int_value;
            break;

        case VAR_UINT16:
        case VAR_INT16:
            *(int16_t *)ptr = value.int_value;
            break;

        case VAR_UINT32:
            *(uint32_t *)ptr = value.int_value;
            break;

        case VAR_FLOAT:
            *(float *)ptr = (float)value.float_value;
            break;
    }
}

static void cliSet(char *cmdline)
{
    uint32_t len;
    const clivalue_t *val;
    char *eqptr = NULL;

    len = strlen(cmdline);

    if (len == 0 || (len == 1 && cmdline[0] == '*')) {
        cliPrint("Current settings: \r\n");
        for (uint32_t i = 0; i < VALUE_COUNT; i++) {
            val = &valueTable[i];
            cliPrintf("%s = ", valueTable[i].name);
            cliPrintVar(val, len); // when len is 1 (when * is passed as argument), it will print min/max values as well, for gui
            cliPrint("\r\n");
        }
    } else if ((eqptr = strstr(cmdline, "=")) != NULL) {
        // has equals

        char *lastNonSpaceCharacter = eqptr;
        while (*(lastNonSpaceCharacter - 1) == ' ') {
            lastNonSpaceCharacter--;
        }
        uint8_t variableNameLength = lastNonSpaceCharacter - cmdline;

        // skip the '=' and any ' ' characters
        eqptr++;
        while (*(eqptr) == ' ') {
            eqptr++;
        }

        for (uint32_t i = 0; i < VALUE_COUNT; i++) {
            val = &valueTable[i];
            // ensure exact match when setting to prevent setting variables with shorter names
            if (strncasecmp(cmdline, valueTable[i].name, strlen(valueTable[i].name)) == 0 && variableNameLength == strlen(valueTable[i].name)) {

                bool changeValue = false;
                int_float_value_t tmp = { 0 };
                switch (valueTable[i].type & VALUE_MODE_MASK) {
                    case MODE_DIRECT: {
                            int32_t value = 0;
                            float valuef = 0;

                            value = atoi(eqptr);
                            valuef = fastA2F(eqptr);

                            if (valuef >= valueTable[i].config.minmax.min && valuef <= valueTable[i].config.minmax.max) { // note: compare float value

                                if ((valueTable[i].type & VALUE_TYPE_MASK) == VAR_FLOAT)
                                    tmp.float_value = valuef;
                                else
                                    tmp.int_value = value;

                                changeValue = true;
                            }
                        }
                        break;
                    case MODE_LOOKUP: {
                            const lookupTableEntry_t *tableEntry = &lookupTables[valueTable[i].config.lookup.tableIndex];
                            bool matched = false;
                            for (uint32_t tableValueIndex = 0; tableValueIndex < tableEntry->valueCount && !matched; tableValueIndex++) {
                                matched = strcasecmp(tableEntry->values[tableValueIndex], eqptr) == 0;

                                if (matched) {
                                    tmp.int_value = tableValueIndex;
                                    changeValue = true;
                                }
                            }
                        }
                        break;
                }

                if (changeValue) {
                    cliSetVar(val, tmp);

                    cliPrintf("%s set to ", valueTable[i].name);
                    cliPrintVar(val, 0);
                } else {
                    cliPrint("Invalid value\r\n");
                    cliPrintVarRange(val);
                }

                return;
            }
        }
        cliPrint("Invalid name\r\n");
    } else {
        // no equals, check for matching variables.
        cliGet(cmdline);
    }
}

static void cliGet(char *cmdline)
{
    const clivalue_t *val;
    int matchedCommands = 0;

    for (uint32_t i = 0; i < VALUE_COUNT; i++) {
        if (strstr(valueTable[i].name, cmdline)) {
            val = &valueTable[i];
            cliPrintf("%s = ", valueTable[i].name);
            cliPrintVar(val, 0);
            cliPrint("\r\n");
            cliPrintVarRange(val);
            cliPrint("\r\n");

            matchedCommands++;
        }
    }


    if (matchedCommands) {
        return;
    }

    cliPrint("Invalid name\r\n");
}

static void cliStatus(char *cmdline)
{
    UNUSED(cmdline);

    cliPrintf("System Uptime: %d seconds, Voltage: %d * 0.1V (%dS battery - %s), CPU:%d%%\r\n",
        millis() / 1000,
        vbat,
        batteryCellCount,
        getBatteryStateString(),
        constrain(averageSystemLoadPercent, 0, 100)
    );

    cliPrintf("CPU Clock=%dMHz", (SystemCoreClock / 1000000));

#if (FLASH_SIZE > 64) && !defined(CLI_MINIMAL_VERBOSITY)
    uint32_t mask;
    uint32_t detectedSensorsMask = sensorsMask();

    for (uint32_t i = 0; ; i++) {

        if (sensorTypeNames[i] == NULL)
            break;

        mask = (1 << i);
        if ((detectedSensorsMask & mask) && (mask & SENSOR_NAMES_MASK)) {
            const char *sensorHardware;
            uint8_t sensorHardwareIndex = detectedSensors[i];
            sensorHardware = sensorHardwareNames[i][sensorHardwareIndex];

            cliPrintf(", %s=%s", sensorTypeNames[i], sensorHardware);

            if (mask == SENSOR_ACC && acc.revisionCode) {
                cliPrintf(".%c", acc.revisionCode);
            }
        }
    }
#endif
    cliPrint("\r\n");

#ifdef USE_I2C
    uint16_t i2cErrorCounter = i2cGetErrorCounter();
#else
    uint16_t i2cErrorCounter = 0;
#endif

    cliPrintf("Cycle Time: %d, I2C Errors: %d, config size: %d\r\n", cycleTime, i2cErrorCounter, sizeof(master_t));

#ifdef USE_SDCARD
    cliSdInfo(NULL);
#endif
}

#ifndef SKIP_TASK_STATISTICS
static void cliTasks(char *cmdline)
{
    UNUSED(cmdline);
    int maxLoadSum = 0;
    int averageLoadSum = 0;

#ifndef CLI_MINIMAL_VERBOSITY
    cliPrintf("Task list          rate/hz  max/us  avg/us maxload avgload     total/ms\r\n");
#endif
    for (cfTaskId_e taskId = 0; taskId < TASK_COUNT; taskId++) {
        cfTaskInfo_t taskInfo;
        getTaskInfo(taskId, &taskInfo);
        if (taskInfo.isEnabled) {
            int taskFrequency;
            int subTaskFrequency;
            if (taskId == TASK_GYROPID) {
                subTaskFrequency = (int)(1000000.0f / ((float)cycleTime));
                taskFrequency = subTaskFrequency / masterConfig.pid_process_denom;
                if (masterConfig.pid_process_denom > 1) {
                    cliPrintf("%02d - (%12s) ", taskId, taskInfo.taskName);
                } else {
                    taskFrequency = subTaskFrequency;
                    cliPrintf("%02d - (%8s/%3s) ", taskId, taskInfo.subTaskName, taskInfo.taskName);
                }
            } else {
                taskFrequency = (int)(1000000.0f / ((float)taskInfo.latestDeltaTime));
                cliPrintf("%02d - (%12s) ", taskId, taskInfo.taskName);
            }
            const int maxLoad = (taskInfo.maxExecutionTime * taskFrequency + 5000) / 1000;
            const int averageLoad = (taskInfo.averageExecutionTime * taskFrequency + 5000) / 1000;
            if (taskId != TASK_SERIAL) {
                maxLoadSum += maxLoad;
                averageLoadSum += averageLoad;
            }
            cliPrintf("%6d %7d %7d %4d.%1d%% %4d.%1d%% %9d\r\n",
                    taskFrequency, taskInfo.maxExecutionTime, taskInfo.averageExecutionTime,
                    maxLoad/10, maxLoad%10, averageLoad/10, averageLoad%10, taskInfo.totalExecutionTime / 1000);
            if (taskId == TASK_GYROPID && masterConfig.pid_process_denom > 1) {
                cliPrintf("   - (%12s) %6d\r\n", taskInfo.subTaskName, subTaskFrequency);
            }
        }
    }
    cliPrintf("Total (excluding SERIAL) %22d.%1d%% %4d.%1d%%\r\n", maxLoadSum/10, maxLoadSum%10, averageLoadSum/10, averageLoadSum%10);
}
#endif

static void cliVersion(char *cmdline)
{
    UNUSED(cmdline);

    cliPrintf("# BetaFlight/%s %s %s / %s (%s)\r\n",
        targetName,
        FC_VERSION_STRING,
        buildDate,
        buildTime,
        shortGitRevision
    );
}

void cliProcess(void)
{
    if (!cliWriter) {
        return;
    }

    // Be a little bit tricky.  Flush the last inputs buffer, if any.
    bufWriterFlush(cliWriter);

    while (serialRxBytesWaiting(cliPort)) {
        uint8_t c = serialRead(cliPort);
        if (c == '\t' || c == '?') {
            // do tab completion
            const clicmd_t *cmd, *pstart = NULL, *pend = NULL;
            uint32_t i = bufferIndex;
            for (cmd = cmdTable; cmd < cmdTable + CMD_COUNT; cmd++) {
                if (bufferIndex && (strncasecmp(cliBuffer, cmd->name, bufferIndex) != 0))
                    continue;
                if (!pstart)
                    pstart = cmd;
                pend = cmd;
            }
            if (pstart) {    /* Buffer matches one or more commands */
                for (; ; bufferIndex++) {
                    if (pstart->name[bufferIndex] != pend->name[bufferIndex])
                        break;
                    if (!pstart->name[bufferIndex] && bufferIndex < sizeof(cliBuffer) - 2) {
                        /* Unambiguous -- append a space */
                        cliBuffer[bufferIndex++] = ' ';
                        cliBuffer[bufferIndex] = '\0';
                        break;
                    }
                    cliBuffer[bufferIndex] = pstart->name[bufferIndex];
                }
            }
            if (!bufferIndex || pstart != pend) {
                /* Print list of ambiguous matches */
                cliPrint("\r\033[K");
                for (cmd = pstart; cmd <= pend; cmd++) {
                    cliPrint(cmd->name);
                    cliWrite('\t');
                }
                cliPrompt();
                i = 0;    /* Redraw prompt */
            }
            for (; i < bufferIndex; i++)
                cliWrite(cliBuffer[i]);
        } else if (!bufferIndex && c == 4) {   // CTRL-D
            cliExit(cliBuffer);
            return;
        } else if (c == 12) {                  // NewPage / CTRL-L
            // clear screen
            cliPrint("\033[2J\033[1;1H");
            cliPrompt();
        } else if (bufferIndex && (c == '\n' || c == '\r')) {
            // enter pressed
            cliPrint("\r\n");

            // Strip comment starting with # from line
            char *p = cliBuffer;
            p = strchr(p, '#');
            if (NULL != p) {
                bufferIndex = (uint32_t)(p - cliBuffer);
            }

            // Strip trailing whitespace
            while (bufferIndex > 0 && cliBuffer[bufferIndex - 1] == ' ') {
                bufferIndex--;
            }

            // Process non-empty lines
            if (bufferIndex > 0) {
                cliBuffer[bufferIndex] = 0; // null terminate

                const clicmd_t *cmd;
                char *options;
                for (cmd = cmdTable; cmd < cmdTable + CMD_COUNT; cmd++) {
                    if ((options = checkCommand(cliBuffer, cmd->name))) {
                        break;
            }
                }
                if(cmd < cmdTable + CMD_COUNT)
                    cmd->func(options);
                else
                    cliPrint("Unknown command, try 'help'");
                bufferIndex = 0;
            }

            memset(cliBuffer, 0, sizeof(cliBuffer));

            // 'exit' will reset this flag, so we don't need to print prompt again
            if (!cliMode)
                return;

            cliPrompt();
        } else if (c == 127) {
            // backspace
            if (bufferIndex) {
                cliBuffer[--bufferIndex] = 0;
                cliPrint("\010 \010");
            }
        } else if (bufferIndex < sizeof(cliBuffer) && c >= 32 && c <= 126) {
            if (!bufferIndex && c == ' ')
                continue; // Ignore leading spaces
            cliBuffer[bufferIndex++] = c;
            cliWrite(c);
        }
    }
}

#if (FLASH_SIZE > 64) && !defined(CLI_MINIMAL_VERBOSITY)
static void cliResource(char *cmdline)
{
    UNUSED(cmdline);
    cliPrintf("IO:\r\n----------------------\r\n");
    for (uint32_t i = 0; i < DEFIO_IO_USED_COUNT; i++) {
        const char* owner;
        owner = ownerNames[ioRecs[i].owner];

        const char* resource;
        resource = resourceNames[ioRecs[i].resource];

        if (ioRecs[i].index > 0) {
            cliPrintf("%c%02d: %s%d %s\r\n", IO_GPIOPortIdx(ioRecs + i) + 'A', IO_GPIOPinIdx(ioRecs + i), owner, ioRecs[i].index, resource);
        } else {
            cliPrintf("%c%02d: %s %s\r\n", IO_GPIOPortIdx(ioRecs + i) + 'A', IO_GPIOPinIdx(ioRecs + i), owner, resource);
        }
    }
}
#endif

void cliDfu(char *cmdLine)
{
    UNUSED(cmdLine);
    cliPrint("\r\nRestarting in DFU mode");
    cliRebootEx(true);
}

void cliInit(serialConfig_t *serialConfig)
{
    UNUSED(serialConfig);
}
#endif<|MERGE_RESOLUTION|>--- conflicted
+++ resolved
@@ -815,11 +815,7 @@
 
     { "yaw_motor_direction",        VAR_INT8   | MASTER_VALUE, &masterConfig.mixerConfig.yaw_motor_direction, .config.minmax = { -1,  1 } },
     { "yaw_p_limit",                VAR_UINT16 | PROFILE_VALUE, &masterConfig.profile[0].pidProfile.yaw_p_limit, .config.minmax = { YAW_P_LIMIT_MIN, YAW_P_LIMIT_MAX } },
-<<<<<<< HEAD
-
-=======
     { "pidsum_limit",               VAR_UINT16 | PROFILE_VALUE, &masterConfig.profile[0].pidProfile.pidSumLimit, .config.minmax = { 100, 1000 } },
->>>>>>> 8dd8e396
 #ifdef USE_SERVOS
     { "servo_center_pulse",         VAR_UINT16 | MASTER_VALUE,  &masterConfig.servoConfig.servoCenterPulse, .config.minmax = { PWM_RANGE_ZERO,  PWM_RANGE_MAX } },
     { "tri_unarmed_servo",          VAR_INT8   | MASTER_VALUE | MODE_LOOKUP, &masterConfig.mixerConfig.tri_unarmed_servo, .config.lookup = { TABLE_OFF_ON } },
