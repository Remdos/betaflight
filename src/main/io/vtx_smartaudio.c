--- conflicted
+++ resolved
@@ -1124,10 +1124,7 @@
 
 static OSD_TAB_t saCmsEntBand = { &saCmsBand, 5, vtx58BandNames, NULL };
 
-<<<<<<< HEAD
 static OSD_TAB_t saCmsEntChan = { &saCmsChan, 8, vtx58ChanNames, NULL };
-=======
-static OSD_TAB_t saCmsEntChan = { &saCmsChan, 8, &vtx58ChannelNames[0], NULL };
 
 static const char * const saCmsPowerNames[] = {
     "---",
@@ -1136,9 +1133,8 @@
     "500",
     "800",
 };
->>>>>>> b60bc0a2
-
-static OSD_TAB_t saCmsEntPower = { &saCmsPower, 4, saPowerNames};
+
+static OSD_TAB_t saCmsEntPower = { &saCmsPower, 4, saCmsPowerNames};
 
 static OSD_UINT16_t saCmsEntFreqRef = { &saCmsFreqRef, 5600, 5900, 0 };
 
