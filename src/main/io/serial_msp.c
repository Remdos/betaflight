/*
 * This file is part of Cleanflight.
 *
 * Cleanflight is free software: you can redistribute it and/or modify
 * it under the terms of the GNU General Public License as published by
 * the Free Software Foundation, either version 3 of the License, or
 * (at your option) any later version.
 *
 * Cleanflight is distributed in the hope that it will be useful,
 * but WITHOUT ANY WARRANTY; without even the implied warranty of
 * MERCHANTABILITY or FITNESS FOR A PARTICULAR PURPOSE.  See the
 * GNU General Public License for more details.
 *
 * You should have received a copy of the GNU General Public License
 * along with Cleanflight.  If not, see <http://www.gnu.org/licenses/>.
 */

#include <stdint.h>
#include <stdbool.h>
#include <string.h>

#include "build_config.h"
#include <platform.h>
#include "config/runtime_config.h"
#include "target.h"

#include "common/streambuf.h"
#include "common/utils.h"

#include "config/parameter_group.h"
#include "config/parameter_group_ids.h"
#include "config/config.h"

#include "drivers/serial.h"
#include "drivers/system.h"

#include "flight/mixer.h"

#include "io/serial.h"
#include "io/msp.h"
#include "io/serial_msp.h"
#include "io/serial_4way.h"

STATIC_UNIT_TESTED mspPort_t mspPorts[MAX_MSP_PORT_COUNT];

// assign serialPort to mspPort
// free mspPort when serialPort is NULL
static void resetMspPort(mspPort_t *mspPortToReset, serialPort_t *serialPort)
{
    memset(mspPortToReset, 0, sizeof(mspPort_t));

    mspPortToReset->port = serialPort;
}

static mspPort_t* mspPortFindFree(void) {
    for(int i = 0; i < MAX_MSP_PORT_COUNT; i++)
        if(mspPorts[i].port == NULL)
            return &mspPorts[i];
    return NULL;
}

void mspSerialAllocatePorts(void)
{
    for(serialPortConfig_t *portConfig = findSerialPortConfig(FUNCTION_MSP);
        portConfig != NULL;
        portConfig = findNextSerialPortConfig(FUNCTION_MSP)) {
        if(isSerialPortOpen(portConfig))
            continue; // port is already open

        // find unused mspPort for this serial
        mspPort_t *mspPort = mspPortFindFree();
        if(mspPort == NULL) {
            // no mspPort available, give up
            // this error should be signalized to user (invalid configuration)
            return;
        }
        serialPort_t *serialPort = openSerialPort(portConfig->identifier, FUNCTION_MSP, NULL,
                                                  baudRates[portConfig->msp_baudrateIndex], MODE_RXTX, SERIAL_NOT_INVERTED);
        if (serialPort) {
            resetMspPort(mspPort, serialPort);
        } else {
            // unexpected error, inform user
        }
    }
}

void mspSerialReleasePortIfAllocated(serialPort_t *serialPort)
{
    for (int i = 0; i < MAX_MSP_PORT_COUNT; i++) {
        mspPort_t *mspPort = &mspPorts[i];
        if (mspPort->port == serialPort) {
            closeSerialPort(mspPort->port);
            resetMspPort(mspPort, NULL);
        }
    }
}

void mspSerialInit(void)
{
    for(int i = 0; i < MAX_MSP_PORT_COUNT; i++)
        resetMspPort(&mspPorts[i], NULL);
    mspSerialAllocatePorts();
}

static uint8_t mspSerialChecksum(uint8_t checksum, uint8_t byte)
{
    return checksum ^ byte;
}

static uint8_t mspSerialChecksumBuf(uint8_t checksum, uint8_t *data, int len)
{
    while(len-- > 0)
        checksum = mspSerialChecksum(checksum, *data++);
    return checksum;
}

static void mspSerialResponse(mspPort_t *msp, mspPacket_t *reply)
{
    serialBeginWrite(msp->port);
    int len = sbufBytesRemaining(&reply->buf);
    uint8_t hdr[] = {'$', 'M', reply->result < 0 ? '!' : '>', len, reply->cmd};
    uint8_t csum = 0;                                       // initial checksum value
    serialWriteBuf(msp->port, hdr, sizeof(hdr));
    csum = mspSerialChecksumBuf(csum, hdr + 3, 2);          // checksum starts from len field
    if(len > 0) {
        serialWriteBuf(msp->port, sbufPtr(&reply->buf), len);
        csum = mspSerialChecksumBuf(csum, sbufPtr(&reply->buf), len);
    }
    serialWrite(msp->port, csum);
    serialEndWrite(msp->port);
}

STATIC_UNIT_TESTED void mspSerialProcessReceivedCommand(mspPort_t *msp) {
    mspPacket_t command = {
        .buf = {
            .ptr = msp->inBuf,
            .end = msp->inBuf + msp->dataSize,
        },
        .cmd = msp->cmdMSP,
        .result = 0,
    };

<<<<<<< HEAD
    case MSP_STATUS_EX:
        headSerialReply(13);
        serialize16(cycleTime);
#ifdef USE_I2C
        serialize16(i2cGetErrorCounter());
#else
        serialize16(0);
#endif
        serialize16(sensors(SENSOR_ACC) | sensors(SENSOR_BARO) << 1 | sensors(SENSOR_MAG) << 2 | sensors(SENSOR_GPS) << 3 | sensors(SENSOR_SONAR) << 4);
        serialize32(packFlightModeFlags());
        serialize8(getCurrentProfile());
        serialize16(averageSystemLoadPercent);
        break;

    case MSP_STATUS:
        headSerialReply(11);
        serialize16(cycleTime);
#ifdef USE_I2C
        serialize16(i2cGetErrorCounter());
#else
        serialize16(0);
#endif
        serialize16(sensors(SENSOR_ACC) | sensors(SENSOR_BARO) << 1 | sensors(SENSOR_MAG) << 2 | sensors(SENSOR_GPS) << 3 | sensors(SENSOR_SONAR) << 4);
        serialize32(packFlightModeFlags());
        serialize8(getCurrentProfile());
        break;
    case MSP_RAW_IMU:
        headSerialReply(18);

        // Hack scale due to choice of units for sensor data in multiwii
        uint8_t scale = (acc_1G > 1024) ? 8 : 1;

        for (i = 0; i < 3; i++)
            serialize16(accSmooth[i] / scale);
        for (i = 0; i < 3; i++)
            serialize16(gyroADC[i]);
        for (i = 0; i < 3; i++)
            serialize16(magADC[i]);
        break;
#ifdef USE_SERVOS
    case MSP_SERVO:
        s_struct((uint8_t *)&servo, MAX_SUPPORTED_SERVOS * 2);
        break;
    case MSP_SERVO_CONFIGURATIONS:
        headSerialReply(MAX_SUPPORTED_SERVOS * sizeof(servoParam_t));
        for (i = 0; i < MAX_SUPPORTED_SERVOS; i++) {
            serialize16(servoProfile()->servoConf[i].min);
            serialize16(servoProfile()->servoConf[i].max);
            serialize16(servoProfile()->servoConf[i].middle);
            serialize8(servoProfile()->servoConf[i].rate);
            serialize8(servoProfile()->servoConf[i].angleAtMin);
            serialize8(servoProfile()->servoConf[i].angleAtMax);
            serialize8(servoProfile()->servoConf[i].forwardFromChannel);
            serialize32(servoProfile()->servoConf[i].reversedSources);
        }
        break;
    case MSP_SERVO_MIX_RULES:
        headSerialReply(MAX_SERVO_RULES * sizeof(servoMixer_t));
        for (i = 0; i < MAX_SERVO_RULES; i++) {
            serialize8(customServoMixer(i)->targetChannel);
            serialize8(customServoMixer(i)->inputSource);
            serialize8(customServoMixer(i)->rate);
            serialize8(customServoMixer(i)->speed);
            serialize8(customServoMixer(i)->min);
            serialize8(customServoMixer(i)->max);
            serialize8(customServoMixer(i)->box);
        }
        break;
#endif
    case MSP_MOTOR:
        headSerialReply(16);
        for (i = 0; i < 8; i++) {
            serialize16(i < MAX_SUPPORTED_MOTORS ? motor[i] : 0);
        }
        break;
    case MSP_RC:
        headSerialReply(2 * rxRuntimeConfig.channelCount);
        for (i = 0; i < rxRuntimeConfig.channelCount; i++)
            serialize16(rcData[i]);
        break;
    case MSP_ATTITUDE:
        headSerialReply(6);
        serialize16(attitude.values.roll);
        serialize16(attitude.values.pitch);
        serialize16(DECIDEGREES_TO_DEGREES(attitude.values.yaw));
        break;
    case MSP_ALTITUDE:
        headSerialReply(6);
#if defined(BARO) || defined(SONAR)
        serialize32(altitudeHoldGetEstimatedAltitude());
#else
        serialize32(0);
#endif
        serialize16(vario);
        break;
    case MSP_SONAR_ALTITUDE:
        headSerialReply(4);
#if defined(SONAR)
        serialize32(sonarGetLatestAltitude());
#else
        serialize32(0);
#endif
        break;
    case MSP_ANALOG:
        headSerialReply(7);
        serialize8((uint8_t)constrain(vbat, 0, 255));
        serialize16((uint16_t)constrain(mAhDrawn, 0, 0xFFFF)); // milliamp hours drawn from battery
        serialize16(rssi);
        if(batteryConfig()->multiwiiCurrentMeterOutput) {
            serialize16((uint16_t)constrain(amperage * 10, 0, 0xFFFF)); // send amperage in 0.001 A steps. Negative range is truncated to zero
        } else
            serialize16((int16_t)constrain(amperage, -0x8000, 0x7FFF)); // send amperage in 0.01 A steps, range is -320A to 320A
        break;
    case MSP_ARMING_CONFIG:
        headSerialReply(2);
        serialize8(armingConfig()->auto_disarm_delay);
        serialize8(armingConfig()->disarm_kill_switch);
        break;
    case MSP_LOOP_TIME:
        headSerialReply(2);
        serialize16(imuConfig()->looptime);
        break;
    case MSP_RC_TUNING:
        headSerialReply(11);
        serialize8(currentControlRateProfile->rcRate8);
        serialize8(currentControlRateProfile->rcExpo8);
        for (i = 0 ; i < 3; i++) {
            serialize8(currentControlRateProfile->rates[i]); // R,P,Y see flight_dynamics_index_t
        }
        serialize8(currentControlRateProfile->dynThrPID);
        serialize8(currentControlRateProfile->thrMid8);
        serialize8(currentControlRateProfile->thrExpo8);
        serialize16(currentControlRateProfile->tpa_breakpoint);
        serialize8(currentControlRateProfile->rcYawExpo8);
        break;
    case MSP_PID:
        headSerialReply(3 * PID_ITEM_COUNT);
        for (i = 0; i < PID_ITEM_COUNT; i++) {
            serialize8(pidProfile()->P8[i]);
            serialize8(pidProfile()->I8[i]);
            serialize8(pidProfile()->D8[i]);
        }
        break;
    case MSP_PIDNAMES:
        headSerialReply(sizeof(pidnames) - 1);
        serializeNames(pidnames);
        break;
    case MSP_PID_CONTROLLER:
        headSerialReply(1);
        serialize8(pidProfile()->pidController);
        break;
    case MSP_MODE_RANGES:
        headSerialReply(4 * MAX_MODE_ACTIVATION_CONDITION_COUNT);
        for (i = 0; i < MAX_MODE_ACTIVATION_CONDITION_COUNT; i++) {
            modeActivationCondition_t *mac = &modeActivationProfile()->modeActivationConditions[i];
            const box_t *box = &boxes[mac->modeId];
            serialize8(box->permanentId);
            serialize8(mac->auxChannelIndex);
            serialize8(mac->range.startStep);
            serialize8(mac->range.endStep);
        }
        break;
    case MSP_ADJUSTMENT_RANGES:
        headSerialReply(MAX_ADJUSTMENT_RANGE_COUNT * (
                1 + // adjustment index/slot
                1 + // aux channel index
                1 + // start step
                1 + // end step
                1 + // adjustment function
                1   // aux switch channel index
        ));
        for (i = 0; i < MAX_ADJUSTMENT_RANGE_COUNT; i++) {
            adjustmentRange_t *adjRange = &adjustmentProfile()->adjustmentRanges[i];
            serialize8(adjRange->adjustmentIndex);
            serialize8(adjRange->auxChannelIndex);
            serialize8(adjRange->range.startStep);
            serialize8(adjRange->range.endStep);
            serialize8(adjRange->adjustmentFunction);
            serialize8(adjRange->auxSwitchChannelIndex);
        }
        break;
    case MSP_BOXNAMES:
        serializeBoxNamesReply();
        break;
    case MSP_BOXIDS:
        headSerialReply(activeBoxIdCount);
        for (i = 0; i < activeBoxIdCount; i++) {
            const box_t *box = findBoxByActiveBoxId(activeBoxIds[i]);
            if (!box) {
                continue;
            }
            serialize8(box->permanentId);
        }
        break;
    case MSP_MISC:
        headSerialReply(2 * 5 + 3 + 3 + 2 + 4);
        serialize16(rxConfig()->midrc);

        serialize16(motorAndServoConfig()->minthrottle);
        serialize16(motorAndServoConfig()->maxthrottle);
        serialize16(motorAndServoConfig()->mincommand);

        serialize16(failsafeConfig()->failsafe_throttle);

#ifdef GPS
        serialize8(gpsConfig()->provider); // gps_type
        serialize8(0); // TODO gps_baudrate (an index, cleanflight uses a uint32_t
        serialize8(gpsConfig()->sbasMode); // gps_ubx_sbas
#else
        serialize8(0); // gps_type
        serialize8(0); // TODO gps_baudrate (an index, cleanflight uses a uint32_t
        serialize8(0); // gps_ubx_sbas
#endif
        serialize8(batteryConfig()->multiwiiCurrentMeterOutput);
        serialize8(rxConfig()->rssi_channel);
        serialize8(0);

        serialize16(compassConfig()->mag_declination);

        serialize8(batteryConfig()->vbatscale);
        serialize8(batteryConfig()->vbatmincellvoltage);
        serialize8(batteryConfig()->vbatmaxcellvoltage);
        serialize8(batteryConfig()->vbatwarningcellvoltage);
        break;

    case MSP_MOTOR_PINS:
        // FIXME This is hardcoded and should not be.
        headSerialReply(8);
        for (i = 0; i < 8; i++)
            serialize8(i + 1);
        break;
#ifdef GPS
    case MSP_RAW_GPS:
        headSerialReply(18);

        serialize8(STATE(GPS_FIX));
        serialize8(GPS_numSat);
        serialize32(GPS_coord[LAT]);
        serialize32(GPS_coord[LON]);
        serialize16(GPS_altitude);
        serialize16(GPS_speed);
        serialize16(GPS_ground_course);
        serialize16(GPS_hdop);
        break;
    case MSP_COMP_GPS:
        headSerialReply(5);
        serialize16(GPS_distanceToHome);
        serialize16(GPS_directionToHome);
        serialize8(GPS_update & 1);
        break;
    case MSP_WP:
        wp_no = read8();    // get the wp number
        headSerialReply(18);
        if (wp_no == 0) {
            lat = GPS_home[LAT];
            lon = GPS_home[LON];
        } else if (wp_no == 16) {
            lat = GPS_hold[LAT];
            lon = GPS_hold[LON];
        }
        serialize8(wp_no);
        serialize32(lat);
        serialize32(lon);
        serialize32(AltHold);           // altitude (cm) will come here -- temporary implementation to test feature with apps
        serialize16(0);                 // heading  will come here (deg)
        serialize16(0);                 // time to stay (ms) will come here
        serialize8(0);                  // nav flag will come here
        break;
    case MSP_GPSSVINFO:
        headSerialReply(1 + (GPS_numCh * 4));
        serialize8(GPS_numCh);
           for (i = 0; i < GPS_numCh; i++){
               serialize8(GPS_svinfo_chn[i]);
               serialize8(GPS_svinfo_svid[i]);
               serialize8(GPS_svinfo_quality[i]);
               serialize8(GPS_svinfo_cno[i]);
           }
        break;
#endif
    case MSP_DEBUG:
        headSerialReply(DEBUG16_VALUE_COUNT * sizeof(debug[0]));

        // output some useful QA statistics
        // debug[x] = ((hse_value / 1000000) * 1000) + (SystemCoreClock / 1000000);         // XX0YY [crystal clock : core clock]

        for (i = 0; i < DEBUG16_VALUE_COUNT; i++)
            serialize16(debug[i]);      // 4 variables are here for general monitoring purpose
        break;

    // Additional commands that are not compatible with MultiWii
    case MSP_ACC_TRIM:
        headSerialReply(4);
        serialize16(accelerometerConfig()->accelerometerTrims.values.pitch);
        serialize16(accelerometerConfig()->accelerometerTrims.values.roll);
        break;

    case MSP_UID:
        headSerialReply(12);
        serialize32(U_ID_0);
        serialize32(U_ID_1);
        serialize32(U_ID_2);
        break;

    case MSP_FEATURE:
        headSerialReply(4);
        serialize32(featureMask());
        break;

    case MSP_VOLTAGE_METER_CONFIG:
        headSerialReply(4);
        serialize8(batteryConfig()->vbatscale);
        serialize8(batteryConfig()->vbatmincellvoltage);
        serialize8(batteryConfig()->vbatmaxcellvoltage);
        serialize8(batteryConfig()->vbatwarningcellvoltage);
        break;

    case MSP_CURRENT_METER_CONFIG:
        headSerialReply(7);
        serialize16(batteryConfig()->currentMeterScale);
        serialize16(batteryConfig()->currentMeterOffset);
        serialize8(batteryConfig()->currentMeterType);
        serialize16(batteryConfig()->batteryCapacity);
        break;

    case MSP_MIXER:
        headSerialReply(1);
        serialize8(mixerConfig()->mixerMode);
        break;

    case MSP_RX_CONFIG:
        headSerialReply(12);
        serialize8(rxConfig()->serialrx_provider);
        serialize16(rxConfig()->maxcheck);
        serialize16(rxConfig()->midrc);
        serialize16(rxConfig()->mincheck);
        serialize8(rxConfig()->spektrum_sat_bind);
        serialize16(rxConfig()->rx_min_usec);
        serialize16(rxConfig()->rx_max_usec);
        break;

    case MSP_RXFAIL_CONFIG:
        headSerialReply(3 * (rxRuntimeConfig.channelCount));
        for (i = 0; i < rxRuntimeConfig.channelCount; i++) {
            serialize8(failsafeChannelConfigs(i)->mode);
            serialize16(RXFAIL_STEP_TO_CHANNEL_VALUE(failsafeChannelConfigs(i)->step));
        }
        break;
    case MSP_RSSI_CONFIG:
        headSerialReply(1);
        serialize8(rxConfig()->rssi_channel);
        break;

    case MSP_RX_MAP:
        headSerialReply(MAX_MAPPABLE_RX_INPUTS);
        for (i = 0; i < MAX_MAPPABLE_RX_INPUTS; i++)
            serialize8(rxConfig()->rcmap[i]);
        break;

    case MSP_BF_CONFIG:
        headSerialReply(1 + 4 + 1 + 2 + 2 + 2 + 2 + 2);
        serialize8(mixerConfig()->mixerMode);

        serialize32(featureMask());

        serialize8(rxConfig()->serialrx_provider);

        serialize16(boardAlignment()->rollDegrees);
        serialize16(boardAlignment()->pitchDegrees);
        serialize16(boardAlignment()->yawDegrees);

        serialize16(batteryConfig()->currentMeterScale);
        serialize16(batteryConfig()->currentMeterOffset);
        break;

    case MSP_CF_SERIAL_CONFIG:
        headSerialReply(
            ((sizeof(uint8_t) + sizeof(uint16_t) + (sizeof(uint8_t) * 4)) * serialGetAvailablePortCount())
        );
        for (i = 0; i < SERIAL_PORT_COUNT; i++) {
            if (!serialIsPortAvailable(serialConfig()->portConfigs[i].identifier)) {
                continue;
            };
            serialize8(serialConfig()->portConfigs[i].identifier);
            serialize16(serialConfig()->portConfigs[i].functionMask);
            serialize8(serialConfig()->portConfigs[i].msp_baudrateIndex);
            serialize8(serialConfig()->portConfigs[i].gps_baudrateIndex);
            serialize8(serialConfig()->portConfigs[i].telemetry_baudrateIndex);
            serialize8(serialConfig()->portConfigs[i].blackbox_baudrateIndex);
        }
        break;

#ifdef LED_STRIP
    case MSP_LED_COLORS:
        headSerialReply(CONFIGURABLE_COLOR_COUNT * 4);
        for (i = 0; i < CONFIGURABLE_COLOR_COUNT; i++) {
            hsvColor_t *color = colors(i);
            serialize16(color->h);
            serialize8(color->s);
            serialize8(color->v);
        }
        break;

    case MSP_LED_STRIP_CONFIG:
        headSerialReply(MAX_LED_STRIP_LENGTH * 7);
        for (i = 0; i < MAX_LED_STRIP_LENGTH; i++) {
            ledConfig_t *ledConfig = ledConfigs(i);
            serialize16((ledConfig->flags & LED_DIRECTION_MASK) >> LED_DIRECTION_BIT_OFFSET);
            serialize16((ledConfig->flags & LED_FUNCTION_MASK) >> LED_FUNCTION_BIT_OFFSET);
            serialize8(GET_LED_X(ledConfig));
            serialize8(GET_LED_Y(ledConfig));
            serialize8(ledConfig->color);
        }
        break;
#endif

    case MSP_DATAFLASH_SUMMARY:
        serializeDataflashSummaryReply();
        break;

#ifdef USE_FLASHFS
    case MSP_DATAFLASH_READ:
        {
            uint32_t readAddress = read32();

            serializeDataflashReadReply(readAddress, 128);
        }
        break;
#endif

    case MSP_BLACKBOX_CONFIG:
        headSerialReply(4);

#ifdef BLACKBOX
        serialize8(1); //Blackbox supported
        serialize8(blackboxConfig()->device);
        serialize8(blackboxConfig()->rate_num);
        serialize8(blackboxConfig()->rate_denom);
#else
        serialize8(0); // Blackbox not supported
        serialize8(0);
        serialize8(0);
        serialize8(0);
#endif
        break;

    case MSP_SDCARD_SUMMARY:
        serializeSDCardSummaryReply();
        break;

    case MSP_TRANSPONDER_CONFIG:
#ifdef TRANSPONDER
        headSerialReply(1 + sizeof(transponderConfig()->data));

        serialize8(1); //Transponder supported

        for (i = 0; i < sizeof(transponderConfig()->data); i++) {
            serialize8(transponderConfig()->data[i]);
        }
#else
        headSerialReply(1);
        serialize8(0); // Transponder not supported
#endif
        break;

    case MSP_BF_BUILD_INFO:
        headSerialReply(11 + 4 + 4);
        for (i = 0; i < 11; i++)
        serialize8(buildDate[i]); // MMM DD YYYY as ascii, MMM = Jan/Feb... etc
        serialize32(0); // future exp
        serialize32(0); // future exp
        break;

    case MSP_3D:
        headSerialReply(2 * 3);
        serialize16(motor3DConfig()->deadband3d_low);
        serialize16(motor3DConfig()->deadband3d_high);
        serialize16(motor3DConfig()->neutral3d);
        break;

    case MSP_RC_DEADBAND:
        headSerialReply(5);
        serialize8(rcControlsConfig()->deadband);
        serialize8(rcControlsConfig()->yaw_deadband);
        serialize8(rcControlsConfig()->alt_hold_deadband);
        serialize16(rcControlsConfig()->deadband3d_throttle);
        break;
    case MSP_SENSOR_ALIGNMENT:
        headSerialReply(3);
        serialize8(sensorAlignmentConfig()->gyro_align);
        serialize8(sensorAlignmentConfig()->acc_align);
        serialize8(sensorAlignmentConfig()->mag_align);
        break;

    default:
        return false;
=======
    static uint8_t outBuf[MSP_PORT_OUTBUF_SIZE];
    mspPacket_t reply = {
        .buf = {
            .ptr = outBuf,
            .end = ARRAYEND(outBuf),
        },
        .cmd = -1,
        .result = 0,
    };
    if(mspProcess(&command, &reply)) {
        // reply should be sent back
        sbufSwitchToReader(&reply.buf, outBuf);     // change streambuf direction
        mspSerialResponse(msp, &reply);
>>>>>>> 613a10f2
    }
    msp->c_state = IDLE;
}

static bool mspSerialProcessReceivedByte(mspPort_t *msp, uint8_t c)
{
    switch(msp->c_state) {
        default:                 // be conservative with unexpected state
        case IDLE:
            if (c != '$')        // wait for '$' to start MSP message
                return false;
            msp->c_state = HEADER_M;
            break;
        case HEADER_M:
            msp->c_state = (c == 'M') ? HEADER_ARROW : IDLE;
            break;
        case HEADER_ARROW:
            msp->c_state = (c == '<') ? HEADER_SIZE : IDLE;
            break;
        case HEADER_SIZE:
            if (c > MSP_PORT_INBUF_SIZE) {
                msp->c_state = IDLE;
            } else {
<<<<<<< HEAD
                headSerialError(0);
            }
        } else {
            headSerialError(0);
        }
        break;

    case MSP_SET_RC_TUNING:
        if (currentPort->dataSize >= 10) {
            currentControlRateProfile->rcRate8 = read8();
            currentControlRateProfile->rcExpo8 = read8();
            for (i = 0; i < 3; i++) {
                rate = read8();
                currentControlRateProfile->rates[i] = MIN(rate, i == YAW ? CONTROL_RATE_CONFIG_YAW_RATE_MAX : CONTROL_RATE_CONFIG_ROLL_PITCH_RATE_MAX);
            }
            rate = read8();
            currentControlRateProfile->dynThrPID = MIN(rate, CONTROL_RATE_CONFIG_TPA_MAX);
            currentControlRateProfile->thrMid8 = read8();
            currentControlRateProfile->thrExpo8 = read8();
            currentControlRateProfile->tpa_breakpoint = read16();
            if (currentPort->dataSize >= 11) {
                currentControlRateProfile->rcYawExpo8 = read8();
            }
        } else {
            headSerialError(0);
        }
        break;
    case MSP_SET_MISC:
        tmp = read16();
        if (tmp < 1600 && tmp > 1400)
            rxConfig()->midrc = tmp;

        motorAndServoConfig()->minthrottle = read16();
        motorAndServoConfig()->maxthrottle = read16();
        motorAndServoConfig()->mincommand = read16();

        failsafeConfig()->failsafe_throttle = read16();

#ifdef GPS
        gpsConfig()->provider = read8(); // gps_type
        read8(); // gps_baudrate
        gpsConfig()->sbasMode = read8(); // gps_ubx_sbas
#else
        read8(); // gps_type
        read8(); // gps_baudrate
        read8(); // gps_ubx_sbas
#endif
        batteryConfig()->multiwiiCurrentMeterOutput = read8();
        rxConfig()->rssi_channel = read8();
        read8();

        compassConfig()->mag_declination = read16();

        batteryConfig()->vbatscale = read8();           // actual vbatscale as intended
        batteryConfig()->vbatmincellvoltage = read8();  // vbatlevel_warn1 in MWC2.3 GUI
        batteryConfig()->vbatmaxcellvoltage = read8();  // vbatlevel_warn2 in MWC2.3 GUI
        batteryConfig()->vbatwarningcellvoltage = read8();  // vbatlevel when buzzer starts to alert
        break;
    case MSP_SET_MOTOR:
        for (i = 0; i < 8; i++) {
            const int16_t disarmed = read16();
            if (i < MAX_SUPPORTED_MOTORS) {
                motor_disarmed[i] = disarmed;
=======
                msp->dataSize = c;
                msp->offset = 0;
                msp->c_state = HEADER_CMD;
>>>>>>> 613a10f2
            }
            break;
        case HEADER_CMD:
            msp->cmdMSP = c;
            msp->c_state = HEADER_DATA;
            break;
        case HEADER_DATA:
            if(msp->offset < msp->dataSize) {
                msp->inBuf[msp->offset++] = c;
            } else {
                uint8_t checksum = 0;
                checksum = mspSerialChecksum(checksum, msp->dataSize);
                checksum = mspSerialChecksum(checksum, msp->cmdMSP);
                checksum = mspSerialChecksumBuf(checksum, msp->inBuf, msp->dataSize);
                if(c == checksum)
                    msp->c_state = COMMAND_RECEIVED;
                else
                    msp->c_state = IDLE;
            }
            break;
    }
    return true;
}

void mspSerialProcess(void)
{
    for (int i = 0; i < MAX_MSP_PORT_COUNT; i++) {
        mspPort_t *msp = &mspPorts[i];
        if (!msp->port) {
            continue;
        }

        while (serialRxBytesWaiting(msp->port)) {
            uint8_t c = serialRead(msp->port);
            bool consumed = mspSerialProcessReceivedByte(msp, c);

            if (!consumed && !ARMING_FLAG(ARMED)) {
                evaluateOtherData(msp->port, c);
            }

            if (msp->c_state == COMMAND_RECEIVED) {
                mspSerialProcessReceivedCommand(msp);
                break; // process one command at a time so as not to block and handle modal command immediately
            }
        }
#ifdef USE_SERIAL_4WAY_BLHELI_INTERFACE
        if(mspEnterEsc4way) {
            mspEnterEsc4way = false;
            waitForSerialPortToFinishTransmitting(msp->port);
            // esc4wayInit() was called in msp command
            // modal switch to esc4way, will return only after 4way exit command
            // port parameters are shared with esc4way, no need to close/reopen it
            esc4wayProcess(msp->port);
            // continue processing
        }
#endif
        if (isRebootScheduled) {
            waitForSerialPortToFinishTransmitting(msp->port);  // TODO - postpone reboot, allow all modules to react
            stopMotors();
            handleOneshotFeatureChangeOnRestart();
            systemReset();
        }
    }
}<|MERGE_RESOLUTION|>--- conflicted
+++ resolved
@@ -140,503 +140,6 @@
         .result = 0,
     };
 
-<<<<<<< HEAD
-    case MSP_STATUS_EX:
-        headSerialReply(13);
-        serialize16(cycleTime);
-#ifdef USE_I2C
-        serialize16(i2cGetErrorCounter());
-#else
-        serialize16(0);
-#endif
-        serialize16(sensors(SENSOR_ACC) | sensors(SENSOR_BARO) << 1 | sensors(SENSOR_MAG) << 2 | sensors(SENSOR_GPS) << 3 | sensors(SENSOR_SONAR) << 4);
-        serialize32(packFlightModeFlags());
-        serialize8(getCurrentProfile());
-        serialize16(averageSystemLoadPercent);
-        break;
-
-    case MSP_STATUS:
-        headSerialReply(11);
-        serialize16(cycleTime);
-#ifdef USE_I2C
-        serialize16(i2cGetErrorCounter());
-#else
-        serialize16(0);
-#endif
-        serialize16(sensors(SENSOR_ACC) | sensors(SENSOR_BARO) << 1 | sensors(SENSOR_MAG) << 2 | sensors(SENSOR_GPS) << 3 | sensors(SENSOR_SONAR) << 4);
-        serialize32(packFlightModeFlags());
-        serialize8(getCurrentProfile());
-        break;
-    case MSP_RAW_IMU:
-        headSerialReply(18);
-
-        // Hack scale due to choice of units for sensor data in multiwii
-        uint8_t scale = (acc_1G > 1024) ? 8 : 1;
-
-        for (i = 0; i < 3; i++)
-            serialize16(accSmooth[i] / scale);
-        for (i = 0; i < 3; i++)
-            serialize16(gyroADC[i]);
-        for (i = 0; i < 3; i++)
-            serialize16(magADC[i]);
-        break;
-#ifdef USE_SERVOS
-    case MSP_SERVO:
-        s_struct((uint8_t *)&servo, MAX_SUPPORTED_SERVOS * 2);
-        break;
-    case MSP_SERVO_CONFIGURATIONS:
-        headSerialReply(MAX_SUPPORTED_SERVOS * sizeof(servoParam_t));
-        for (i = 0; i < MAX_SUPPORTED_SERVOS; i++) {
-            serialize16(servoProfile()->servoConf[i].min);
-            serialize16(servoProfile()->servoConf[i].max);
-            serialize16(servoProfile()->servoConf[i].middle);
-            serialize8(servoProfile()->servoConf[i].rate);
-            serialize8(servoProfile()->servoConf[i].angleAtMin);
-            serialize8(servoProfile()->servoConf[i].angleAtMax);
-            serialize8(servoProfile()->servoConf[i].forwardFromChannel);
-            serialize32(servoProfile()->servoConf[i].reversedSources);
-        }
-        break;
-    case MSP_SERVO_MIX_RULES:
-        headSerialReply(MAX_SERVO_RULES * sizeof(servoMixer_t));
-        for (i = 0; i < MAX_SERVO_RULES; i++) {
-            serialize8(customServoMixer(i)->targetChannel);
-            serialize8(customServoMixer(i)->inputSource);
-            serialize8(customServoMixer(i)->rate);
-            serialize8(customServoMixer(i)->speed);
-            serialize8(customServoMixer(i)->min);
-            serialize8(customServoMixer(i)->max);
-            serialize8(customServoMixer(i)->box);
-        }
-        break;
-#endif
-    case MSP_MOTOR:
-        headSerialReply(16);
-        for (i = 0; i < 8; i++) {
-            serialize16(i < MAX_SUPPORTED_MOTORS ? motor[i] : 0);
-        }
-        break;
-    case MSP_RC:
-        headSerialReply(2 * rxRuntimeConfig.channelCount);
-        for (i = 0; i < rxRuntimeConfig.channelCount; i++)
-            serialize16(rcData[i]);
-        break;
-    case MSP_ATTITUDE:
-        headSerialReply(6);
-        serialize16(attitude.values.roll);
-        serialize16(attitude.values.pitch);
-        serialize16(DECIDEGREES_TO_DEGREES(attitude.values.yaw));
-        break;
-    case MSP_ALTITUDE:
-        headSerialReply(6);
-#if defined(BARO) || defined(SONAR)
-        serialize32(altitudeHoldGetEstimatedAltitude());
-#else
-        serialize32(0);
-#endif
-        serialize16(vario);
-        break;
-    case MSP_SONAR_ALTITUDE:
-        headSerialReply(4);
-#if defined(SONAR)
-        serialize32(sonarGetLatestAltitude());
-#else
-        serialize32(0);
-#endif
-        break;
-    case MSP_ANALOG:
-        headSerialReply(7);
-        serialize8((uint8_t)constrain(vbat, 0, 255));
-        serialize16((uint16_t)constrain(mAhDrawn, 0, 0xFFFF)); // milliamp hours drawn from battery
-        serialize16(rssi);
-        if(batteryConfig()->multiwiiCurrentMeterOutput) {
-            serialize16((uint16_t)constrain(amperage * 10, 0, 0xFFFF)); // send amperage in 0.001 A steps. Negative range is truncated to zero
-        } else
-            serialize16((int16_t)constrain(amperage, -0x8000, 0x7FFF)); // send amperage in 0.01 A steps, range is -320A to 320A
-        break;
-    case MSP_ARMING_CONFIG:
-        headSerialReply(2);
-        serialize8(armingConfig()->auto_disarm_delay);
-        serialize8(armingConfig()->disarm_kill_switch);
-        break;
-    case MSP_LOOP_TIME:
-        headSerialReply(2);
-        serialize16(imuConfig()->looptime);
-        break;
-    case MSP_RC_TUNING:
-        headSerialReply(11);
-        serialize8(currentControlRateProfile->rcRate8);
-        serialize8(currentControlRateProfile->rcExpo8);
-        for (i = 0 ; i < 3; i++) {
-            serialize8(currentControlRateProfile->rates[i]); // R,P,Y see flight_dynamics_index_t
-        }
-        serialize8(currentControlRateProfile->dynThrPID);
-        serialize8(currentControlRateProfile->thrMid8);
-        serialize8(currentControlRateProfile->thrExpo8);
-        serialize16(currentControlRateProfile->tpa_breakpoint);
-        serialize8(currentControlRateProfile->rcYawExpo8);
-        break;
-    case MSP_PID:
-        headSerialReply(3 * PID_ITEM_COUNT);
-        for (i = 0; i < PID_ITEM_COUNT; i++) {
-            serialize8(pidProfile()->P8[i]);
-            serialize8(pidProfile()->I8[i]);
-            serialize8(pidProfile()->D8[i]);
-        }
-        break;
-    case MSP_PIDNAMES:
-        headSerialReply(sizeof(pidnames) - 1);
-        serializeNames(pidnames);
-        break;
-    case MSP_PID_CONTROLLER:
-        headSerialReply(1);
-        serialize8(pidProfile()->pidController);
-        break;
-    case MSP_MODE_RANGES:
-        headSerialReply(4 * MAX_MODE_ACTIVATION_CONDITION_COUNT);
-        for (i = 0; i < MAX_MODE_ACTIVATION_CONDITION_COUNT; i++) {
-            modeActivationCondition_t *mac = &modeActivationProfile()->modeActivationConditions[i];
-            const box_t *box = &boxes[mac->modeId];
-            serialize8(box->permanentId);
-            serialize8(mac->auxChannelIndex);
-            serialize8(mac->range.startStep);
-            serialize8(mac->range.endStep);
-        }
-        break;
-    case MSP_ADJUSTMENT_RANGES:
-        headSerialReply(MAX_ADJUSTMENT_RANGE_COUNT * (
-                1 + // adjustment index/slot
-                1 + // aux channel index
-                1 + // start step
-                1 + // end step
-                1 + // adjustment function
-                1   // aux switch channel index
-        ));
-        for (i = 0; i < MAX_ADJUSTMENT_RANGE_COUNT; i++) {
-            adjustmentRange_t *adjRange = &adjustmentProfile()->adjustmentRanges[i];
-            serialize8(adjRange->adjustmentIndex);
-            serialize8(adjRange->auxChannelIndex);
-            serialize8(adjRange->range.startStep);
-            serialize8(adjRange->range.endStep);
-            serialize8(adjRange->adjustmentFunction);
-            serialize8(adjRange->auxSwitchChannelIndex);
-        }
-        break;
-    case MSP_BOXNAMES:
-        serializeBoxNamesReply();
-        break;
-    case MSP_BOXIDS:
-        headSerialReply(activeBoxIdCount);
-        for (i = 0; i < activeBoxIdCount; i++) {
-            const box_t *box = findBoxByActiveBoxId(activeBoxIds[i]);
-            if (!box) {
-                continue;
-            }
-            serialize8(box->permanentId);
-        }
-        break;
-    case MSP_MISC:
-        headSerialReply(2 * 5 + 3 + 3 + 2 + 4);
-        serialize16(rxConfig()->midrc);
-
-        serialize16(motorAndServoConfig()->minthrottle);
-        serialize16(motorAndServoConfig()->maxthrottle);
-        serialize16(motorAndServoConfig()->mincommand);
-
-        serialize16(failsafeConfig()->failsafe_throttle);
-
-#ifdef GPS
-        serialize8(gpsConfig()->provider); // gps_type
-        serialize8(0); // TODO gps_baudrate (an index, cleanflight uses a uint32_t
-        serialize8(gpsConfig()->sbasMode); // gps_ubx_sbas
-#else
-        serialize8(0); // gps_type
-        serialize8(0); // TODO gps_baudrate (an index, cleanflight uses a uint32_t
-        serialize8(0); // gps_ubx_sbas
-#endif
-        serialize8(batteryConfig()->multiwiiCurrentMeterOutput);
-        serialize8(rxConfig()->rssi_channel);
-        serialize8(0);
-
-        serialize16(compassConfig()->mag_declination);
-
-        serialize8(batteryConfig()->vbatscale);
-        serialize8(batteryConfig()->vbatmincellvoltage);
-        serialize8(batteryConfig()->vbatmaxcellvoltage);
-        serialize8(batteryConfig()->vbatwarningcellvoltage);
-        break;
-
-    case MSP_MOTOR_PINS:
-        // FIXME This is hardcoded and should not be.
-        headSerialReply(8);
-        for (i = 0; i < 8; i++)
-            serialize8(i + 1);
-        break;
-#ifdef GPS
-    case MSP_RAW_GPS:
-        headSerialReply(18);
-
-        serialize8(STATE(GPS_FIX));
-        serialize8(GPS_numSat);
-        serialize32(GPS_coord[LAT]);
-        serialize32(GPS_coord[LON]);
-        serialize16(GPS_altitude);
-        serialize16(GPS_speed);
-        serialize16(GPS_ground_course);
-        serialize16(GPS_hdop);
-        break;
-    case MSP_COMP_GPS:
-        headSerialReply(5);
-        serialize16(GPS_distanceToHome);
-        serialize16(GPS_directionToHome);
-        serialize8(GPS_update & 1);
-        break;
-    case MSP_WP:
-        wp_no = read8();    // get the wp number
-        headSerialReply(18);
-        if (wp_no == 0) {
-            lat = GPS_home[LAT];
-            lon = GPS_home[LON];
-        } else if (wp_no == 16) {
-            lat = GPS_hold[LAT];
-            lon = GPS_hold[LON];
-        }
-        serialize8(wp_no);
-        serialize32(lat);
-        serialize32(lon);
-        serialize32(AltHold);           // altitude (cm) will come here -- temporary implementation to test feature with apps
-        serialize16(0);                 // heading  will come here (deg)
-        serialize16(0);                 // time to stay (ms) will come here
-        serialize8(0);                  // nav flag will come here
-        break;
-    case MSP_GPSSVINFO:
-        headSerialReply(1 + (GPS_numCh * 4));
-        serialize8(GPS_numCh);
-           for (i = 0; i < GPS_numCh; i++){
-               serialize8(GPS_svinfo_chn[i]);
-               serialize8(GPS_svinfo_svid[i]);
-               serialize8(GPS_svinfo_quality[i]);
-               serialize8(GPS_svinfo_cno[i]);
-           }
-        break;
-#endif
-    case MSP_DEBUG:
-        headSerialReply(DEBUG16_VALUE_COUNT * sizeof(debug[0]));
-
-        // output some useful QA statistics
-        // debug[x] = ((hse_value / 1000000) * 1000) + (SystemCoreClock / 1000000);         // XX0YY [crystal clock : core clock]
-
-        for (i = 0; i < DEBUG16_VALUE_COUNT; i++)
-            serialize16(debug[i]);      // 4 variables are here for general monitoring purpose
-        break;
-
-    // Additional commands that are not compatible with MultiWii
-    case MSP_ACC_TRIM:
-        headSerialReply(4);
-        serialize16(accelerometerConfig()->accelerometerTrims.values.pitch);
-        serialize16(accelerometerConfig()->accelerometerTrims.values.roll);
-        break;
-
-    case MSP_UID:
-        headSerialReply(12);
-        serialize32(U_ID_0);
-        serialize32(U_ID_1);
-        serialize32(U_ID_2);
-        break;
-
-    case MSP_FEATURE:
-        headSerialReply(4);
-        serialize32(featureMask());
-        break;
-
-    case MSP_VOLTAGE_METER_CONFIG:
-        headSerialReply(4);
-        serialize8(batteryConfig()->vbatscale);
-        serialize8(batteryConfig()->vbatmincellvoltage);
-        serialize8(batteryConfig()->vbatmaxcellvoltage);
-        serialize8(batteryConfig()->vbatwarningcellvoltage);
-        break;
-
-    case MSP_CURRENT_METER_CONFIG:
-        headSerialReply(7);
-        serialize16(batteryConfig()->currentMeterScale);
-        serialize16(batteryConfig()->currentMeterOffset);
-        serialize8(batteryConfig()->currentMeterType);
-        serialize16(batteryConfig()->batteryCapacity);
-        break;
-
-    case MSP_MIXER:
-        headSerialReply(1);
-        serialize8(mixerConfig()->mixerMode);
-        break;
-
-    case MSP_RX_CONFIG:
-        headSerialReply(12);
-        serialize8(rxConfig()->serialrx_provider);
-        serialize16(rxConfig()->maxcheck);
-        serialize16(rxConfig()->midrc);
-        serialize16(rxConfig()->mincheck);
-        serialize8(rxConfig()->spektrum_sat_bind);
-        serialize16(rxConfig()->rx_min_usec);
-        serialize16(rxConfig()->rx_max_usec);
-        break;
-
-    case MSP_RXFAIL_CONFIG:
-        headSerialReply(3 * (rxRuntimeConfig.channelCount));
-        for (i = 0; i < rxRuntimeConfig.channelCount; i++) {
-            serialize8(failsafeChannelConfigs(i)->mode);
-            serialize16(RXFAIL_STEP_TO_CHANNEL_VALUE(failsafeChannelConfigs(i)->step));
-        }
-        break;
-    case MSP_RSSI_CONFIG:
-        headSerialReply(1);
-        serialize8(rxConfig()->rssi_channel);
-        break;
-
-    case MSP_RX_MAP:
-        headSerialReply(MAX_MAPPABLE_RX_INPUTS);
-        for (i = 0; i < MAX_MAPPABLE_RX_INPUTS; i++)
-            serialize8(rxConfig()->rcmap[i]);
-        break;
-
-    case MSP_BF_CONFIG:
-        headSerialReply(1 + 4 + 1 + 2 + 2 + 2 + 2 + 2);
-        serialize8(mixerConfig()->mixerMode);
-
-        serialize32(featureMask());
-
-        serialize8(rxConfig()->serialrx_provider);
-
-        serialize16(boardAlignment()->rollDegrees);
-        serialize16(boardAlignment()->pitchDegrees);
-        serialize16(boardAlignment()->yawDegrees);
-
-        serialize16(batteryConfig()->currentMeterScale);
-        serialize16(batteryConfig()->currentMeterOffset);
-        break;
-
-    case MSP_CF_SERIAL_CONFIG:
-        headSerialReply(
-            ((sizeof(uint8_t) + sizeof(uint16_t) + (sizeof(uint8_t) * 4)) * serialGetAvailablePortCount())
-        );
-        for (i = 0; i < SERIAL_PORT_COUNT; i++) {
-            if (!serialIsPortAvailable(serialConfig()->portConfigs[i].identifier)) {
-                continue;
-            };
-            serialize8(serialConfig()->portConfigs[i].identifier);
-            serialize16(serialConfig()->portConfigs[i].functionMask);
-            serialize8(serialConfig()->portConfigs[i].msp_baudrateIndex);
-            serialize8(serialConfig()->portConfigs[i].gps_baudrateIndex);
-            serialize8(serialConfig()->portConfigs[i].telemetry_baudrateIndex);
-            serialize8(serialConfig()->portConfigs[i].blackbox_baudrateIndex);
-        }
-        break;
-
-#ifdef LED_STRIP
-    case MSP_LED_COLORS:
-        headSerialReply(CONFIGURABLE_COLOR_COUNT * 4);
-        for (i = 0; i < CONFIGURABLE_COLOR_COUNT; i++) {
-            hsvColor_t *color = colors(i);
-            serialize16(color->h);
-            serialize8(color->s);
-            serialize8(color->v);
-        }
-        break;
-
-    case MSP_LED_STRIP_CONFIG:
-        headSerialReply(MAX_LED_STRIP_LENGTH * 7);
-        for (i = 0; i < MAX_LED_STRIP_LENGTH; i++) {
-            ledConfig_t *ledConfig = ledConfigs(i);
-            serialize16((ledConfig->flags & LED_DIRECTION_MASK) >> LED_DIRECTION_BIT_OFFSET);
-            serialize16((ledConfig->flags & LED_FUNCTION_MASK) >> LED_FUNCTION_BIT_OFFSET);
-            serialize8(GET_LED_X(ledConfig));
-            serialize8(GET_LED_Y(ledConfig));
-            serialize8(ledConfig->color);
-        }
-        break;
-#endif
-
-    case MSP_DATAFLASH_SUMMARY:
-        serializeDataflashSummaryReply();
-        break;
-
-#ifdef USE_FLASHFS
-    case MSP_DATAFLASH_READ:
-        {
-            uint32_t readAddress = read32();
-
-            serializeDataflashReadReply(readAddress, 128);
-        }
-        break;
-#endif
-
-    case MSP_BLACKBOX_CONFIG:
-        headSerialReply(4);
-
-#ifdef BLACKBOX
-        serialize8(1); //Blackbox supported
-        serialize8(blackboxConfig()->device);
-        serialize8(blackboxConfig()->rate_num);
-        serialize8(blackboxConfig()->rate_denom);
-#else
-        serialize8(0); // Blackbox not supported
-        serialize8(0);
-        serialize8(0);
-        serialize8(0);
-#endif
-        break;
-
-    case MSP_SDCARD_SUMMARY:
-        serializeSDCardSummaryReply();
-        break;
-
-    case MSP_TRANSPONDER_CONFIG:
-#ifdef TRANSPONDER
-        headSerialReply(1 + sizeof(transponderConfig()->data));
-
-        serialize8(1); //Transponder supported
-
-        for (i = 0; i < sizeof(transponderConfig()->data); i++) {
-            serialize8(transponderConfig()->data[i]);
-        }
-#else
-        headSerialReply(1);
-        serialize8(0); // Transponder not supported
-#endif
-        break;
-
-    case MSP_BF_BUILD_INFO:
-        headSerialReply(11 + 4 + 4);
-        for (i = 0; i < 11; i++)
-        serialize8(buildDate[i]); // MMM DD YYYY as ascii, MMM = Jan/Feb... etc
-        serialize32(0); // future exp
-        serialize32(0); // future exp
-        break;
-
-    case MSP_3D:
-        headSerialReply(2 * 3);
-        serialize16(motor3DConfig()->deadband3d_low);
-        serialize16(motor3DConfig()->deadband3d_high);
-        serialize16(motor3DConfig()->neutral3d);
-        break;
-
-    case MSP_RC_DEADBAND:
-        headSerialReply(5);
-        serialize8(rcControlsConfig()->deadband);
-        serialize8(rcControlsConfig()->yaw_deadband);
-        serialize8(rcControlsConfig()->alt_hold_deadband);
-        serialize16(rcControlsConfig()->deadband3d_throttle);
-        break;
-    case MSP_SENSOR_ALIGNMENT:
-        headSerialReply(3);
-        serialize8(sensorAlignmentConfig()->gyro_align);
-        serialize8(sensorAlignmentConfig()->acc_align);
-        serialize8(sensorAlignmentConfig()->mag_align);
-        break;
-
-    default:
-        return false;
-=======
     static uint8_t outBuf[MSP_PORT_OUTBUF_SIZE];
     mspPacket_t reply = {
         .buf = {
@@ -650,7 +153,6 @@
         // reply should be sent back
         sbufSwitchToReader(&reply.buf, outBuf);     // change streambuf direction
         mspSerialResponse(msp, &reply);
->>>>>>> 613a10f2
     }
     msp->c_state = IDLE;
 }
@@ -674,75 +176,9 @@
             if (c > MSP_PORT_INBUF_SIZE) {
                 msp->c_state = IDLE;
             } else {
-<<<<<<< HEAD
-                headSerialError(0);
-            }
-        } else {
-            headSerialError(0);
-        }
-        break;
-
-    case MSP_SET_RC_TUNING:
-        if (currentPort->dataSize >= 10) {
-            currentControlRateProfile->rcRate8 = read8();
-            currentControlRateProfile->rcExpo8 = read8();
-            for (i = 0; i < 3; i++) {
-                rate = read8();
-                currentControlRateProfile->rates[i] = MIN(rate, i == YAW ? CONTROL_RATE_CONFIG_YAW_RATE_MAX : CONTROL_RATE_CONFIG_ROLL_PITCH_RATE_MAX);
-            }
-            rate = read8();
-            currentControlRateProfile->dynThrPID = MIN(rate, CONTROL_RATE_CONFIG_TPA_MAX);
-            currentControlRateProfile->thrMid8 = read8();
-            currentControlRateProfile->thrExpo8 = read8();
-            currentControlRateProfile->tpa_breakpoint = read16();
-            if (currentPort->dataSize >= 11) {
-                currentControlRateProfile->rcYawExpo8 = read8();
-            }
-        } else {
-            headSerialError(0);
-        }
-        break;
-    case MSP_SET_MISC:
-        tmp = read16();
-        if (tmp < 1600 && tmp > 1400)
-            rxConfig()->midrc = tmp;
-
-        motorAndServoConfig()->minthrottle = read16();
-        motorAndServoConfig()->maxthrottle = read16();
-        motorAndServoConfig()->mincommand = read16();
-
-        failsafeConfig()->failsafe_throttle = read16();
-
-#ifdef GPS
-        gpsConfig()->provider = read8(); // gps_type
-        read8(); // gps_baudrate
-        gpsConfig()->sbasMode = read8(); // gps_ubx_sbas
-#else
-        read8(); // gps_type
-        read8(); // gps_baudrate
-        read8(); // gps_ubx_sbas
-#endif
-        batteryConfig()->multiwiiCurrentMeterOutput = read8();
-        rxConfig()->rssi_channel = read8();
-        read8();
-
-        compassConfig()->mag_declination = read16();
-
-        batteryConfig()->vbatscale = read8();           // actual vbatscale as intended
-        batteryConfig()->vbatmincellvoltage = read8();  // vbatlevel_warn1 in MWC2.3 GUI
-        batteryConfig()->vbatmaxcellvoltage = read8();  // vbatlevel_warn2 in MWC2.3 GUI
-        batteryConfig()->vbatwarningcellvoltage = read8();  // vbatlevel when buzzer starts to alert
-        break;
-    case MSP_SET_MOTOR:
-        for (i = 0; i < 8; i++) {
-            const int16_t disarmed = read16();
-            if (i < MAX_SUPPORTED_MOTORS) {
-                motor_disarmed[i] = disarmed;
-=======
                 msp->dataSize = c;
                 msp->offset = 0;
                 msp->c_state = HEADER_CMD;
->>>>>>> 613a10f2
             }
             break;
         case HEADER_CMD:
