/*
 * This file is part of Cleanflight.
 *
 * Cleanflight is free software: you can redistribute it and/or modify
 * it under the terms of the GNU General Public License as published by
 * the Free Software Foundation, either version 3 of the License, or
 * (at your option) any later version.
 *
 * Cleanflight is distributed in the hope that it will be useful,
 * but WITHOUT ANY WARRANTY; without even the implied warranty of
 * MERCHANTABILITY or FITNESS FOR A PARTICULAR PURPOSE.  See the
 * GNU General Public License for more details.
 *
 * You should have received a copy of the GNU General Public License
 * along with Cleanflight.  If not, see <http://www.gnu.org/licenses/>.
 */

#include <stdbool.h>
#include <stdint.h>
#include <stdlib.h>
#include <string.h>
#include <math.h>

#include "build_config.h"
#include "debug.h"
#include <platform.h>
#include "scheduler.h"

#include "common/axis.h"
#include "common/color.h"
#include "common/maths.h"

#include "drivers/system.h"

#include "drivers/sensor.h"
#include "drivers/accgyro.h"
#include "drivers/compass.h"

#include "drivers/serial.h"
#include "drivers/bus_i2c.h"
#include "drivers/gpio.h"
#include "drivers/timer.h"
#include "drivers/pwm_rx.h"
#include "drivers/sdcard.h"
#include "drivers/buf_writer.h"
#include "rx/rx.h"
#include "rx/msp.h"

#include "io/escservo.h"
#include "io/rc_controls.h"
#include "io/gps.h"
#include "io/gimbal.h"
#include "io/serial.h"
#include "io/ledstrip.h"
#include "io/flashfs.h"
<<<<<<< HEAD
#include "io/transponder_ir.h"
#include "io/asyncfatfs/asyncfatfs.h"
=======
#include "io/msp_protocol.h"
>>>>>>> 1b063461

#include "telemetry/telemetry.h"

#include "sensors/boardalignment.h"
#include "sensors/sensors.h"
#include "sensors/battery.h"
#include "sensors/sonar.h"
#include "sensors/acceleration.h"
#include "sensors/barometer.h"
#include "sensors/compass.h"
#include "sensors/gyro.h"

#include "flight/mixer.h"
#include "flight/pid.h"
#include "flight/imu.h"
#include "flight/failsafe.h"
#include "flight/navigation.h"
#include "flight/altitudehold.h"

#include "blackbox/blackbox.h"

#include "mw.h"

#include "config/runtime_config.h"
#include "config/config.h"
#include "config/config_profile.h"
#include "config/config_master.h"
#include "config/parameter_group.h"

#include "version.h"
#ifdef NAZE
#include "hardware_revision.h"
#endif

#include "serial_msp.h"

#ifdef USE_SERIAL_1WIRE
#include "io/serial_1wire.h"
#endif
static serialPort_t *mspSerialPort;

extern uint16_t cycleTime; // FIXME dependency on mw.c
extern uint16_t rssi; // FIXME dependency on mw.c
extern void resetPidProfile(pidProfile_t *pidProfile);

void useRcControlsConfig(modeActivationCondition_t *modeActivationConditions, escAndServoConfig_t *escAndServoConfigToUse, pidProfile_t *pidProfileToUse);

<<<<<<< HEAD
const char * const flightControllerIdentifier = CLEANFLIGHT_IDENTIFIER; // 4 UPPER CASE alpha numeric characters that identify the flight controller.
=======
/**
 * MSP Guidelines, emphasis is used to clarify.
 *
 * Each FlightController (FC, Server) MUST change the API version when any MSP command is added, deleted, or changed.
 *
 * If you fork the FC source code and release your own version, you MUST change the Flight Controller Identifier.
 *
 * NEVER release a modified copy of this code that shares the same Flight controller IDENT and API version
 * if the API doesn't match EXACTLY.
 *
 * Consumers of the API (API clients) SHOULD first attempt to get a response from the MSP_API_VERSION command.
 * If no response is obtained then client MAY try the legacy MSP_IDENT command.
 *
 * API consumers should ALWAYS handle communication failures gracefully and attempt to continue
 * without the information if possible.  Clients MAY log/display a suitable message.
 *
 * API clients should NOT attempt any communication if they can't handle the returned API MAJOR VERSION.
 *
 * API clients SHOULD attempt communication if the API MINOR VERSION has increased from the time
 * the API client was written and handle command failures gracefully.  Clients MAY disable
 * functionality that depends on the commands while still leaving other functionality intact.
 * Clients SHOULD operate in READ-ONLY mode and SHOULD present a warning to the user to state
 * that the newer API version may cause problems before using API commands that change FC state.
 *
 * It is for this reason that each MSP command should be specific as possible, such that changes
 * to commands break as little functionality as possible.
 *
 * API client authors MAY use a compatibility matrix/table when determining if they can support
 * a given command from a given flight controller at a given api version level.
 *
 * Developers MUST NOT create new MSP commands that do more than one thing.
 *
 * Failure to follow these guidelines will likely invoke the wrath of developers trying to write tools
 * that use the API and the users of those tools.
 */

static const char * const flightControllerIdentifier = CLEANFLIGHT_IDENTIFIER; // 4 UPPER CASE alpha numeric characters that identify the flight controller.
static const char * const boardIdentifier = TARGET_BOARD_IDENTIFIER;

#define INBUF_SIZE 64

#define SERVO_CHUNK_SIZE 7
>>>>>>> 1b063461

typedef struct box_e {
    const uint8_t boxId;         // see boxId_e
    const char *boxName;            // GUI-readable box name
    const uint8_t permanentId;      //
} box_t;

// FIXME remove ;'s
static const box_t boxes[CHECKBOX_ITEM_COUNT + 1] = {
    { BOXARM, "ARM;", 0 },
    { BOXANGLE, "ANGLE;", 1 },
    { BOXHORIZON, "HORIZON;", 2 },
    { BOXBARO, "BARO;", 3 },
    //{ BOXVARIO, "VARIO;", 4 },
    { BOXMAG, "MAG;", 5 },
    { BOXHEADFREE, "HEADFREE;", 6 },
    { BOXHEADADJ, "HEADADJ;", 7 },
    { BOXCAMSTAB, "CAMSTAB;", 8 },
    { BOXCAMTRIG, "CAMTRIG;", 9 },
    { BOXGPSHOME, "GPS HOME;", 10 },
    { BOXGPSHOLD, "GPS HOLD;", 11 },
    { BOXPASSTHRU, "PASSTHRU;", 12 },
    { BOXBEEPERON, "BEEPER;", 13 },
    { BOXLEDMAX, "LEDMAX;", 14 },
    { BOXLEDLOW, "LEDLOW;", 15 },
    { BOXLLIGHTS, "LLIGHTS;", 16 },
    { BOXCALIB, "CALIB;", 17 },
    { BOXGOV, "GOVERNOR;", 18 },
    { BOXOSD, "OSD SW;", 19 },
    { BOXTELEMETRY, "TELEMETRY;", 20 },
    { BOXGTUNE, "GTUNE;", 21 },
    { BOXSONAR, "SONAR;", 22 },
    { BOXSERVO1, "SERVO1;", 23 },
    { BOXSERVO2, "SERVO2;", 24 },
    { BOXSERVO3, "SERVO3;", 25 },
    { BOXBLACKBOX, "BLACKBOX;", 26 },
    { BOXFAILSAFE, "FAILSAFE;", 27 },
    { BOXAIRMODE, "AIR MODE;", 28 },
    { CHECKBOX_ITEM_COUNT, NULL, 0xFF }
};

// this is calculated at startup based on enabled features.
static uint8_t activeBoxIds[CHECKBOX_ITEM_COUNT];
// this is the number of filled indexes in above array
static uint8_t activeBoxIdCount = 0;
// from mixer.c
extern int16_t motor_disarmed[MAX_SUPPORTED_MOTORS];

// cause reboot after MSP processing complete
static bool isRebootScheduled = false;

static const char pidnames[] =
    "ROLL;"
    "PITCH;"
    "YAW;"
    "ALT;"
    "Pos;"
    "PosR;"
    "NavR;"
    "LEVEL;"
    "MAG;"
    "VEL;";

typedef enum {
    MSP_SDCARD_STATE_NOT_PRESENT = 0,
    MSP_SDCARD_STATE_FATAL       = 1,
    MSP_SDCARD_STATE_CARD_INIT   = 2,
    MSP_SDCARD_STATE_FS_INIT     = 3,
    MSP_SDCARD_STATE_READY       = 4
} mspSDCardState_e;


STATIC_UNIT_TESTED mspPort_t mspPorts[MAX_MSP_PORT_COUNT];

STATIC_UNIT_TESTED mspPort_t *currentPort;
STATIC_UNIT_TESTED bufWriter_t *writer;

static void serialize8(uint8_t a)
{
    bufWriterAppend(writer, a);
    currentPort->checksum ^= a;
}

static void serialize16(uint16_t a)
{
    serialize8((uint8_t)(a >> 0));
    serialize8((uint8_t)(a >> 8));
}

static void serialize32(uint32_t a)
{
    serialize16((uint16_t)(a >> 0));
    serialize16((uint16_t)(a >> 16));
}

static uint8_t read8(void)
{
    return currentPort->inBuf[currentPort->indRX++] & 0xff;
}

static uint16_t read16(void)
{
    uint16_t t = read8();
    t += (uint16_t)read8() << 8;
    return t;
}

static uint32_t read32(void)
{
    uint32_t t = read16();
    t += (uint32_t)read16() << 16;
    return t;
}

static void headSerialResponse(uint8_t err, uint8_t responseBodySize)
{
    serialBeginWrite(mspSerialPort);
    
    serialize8('$');
    serialize8('M');
    serialize8(err ? '!' : '>');
    currentPort->checksum = 0;               // start calculating a new checksum
    serialize8(responseBodySize);
    serialize8(currentPort->cmdMSP);
}

static void headSerialReply(uint8_t responseBodySize)
{
    headSerialResponse(0, responseBodySize);
}

static void headSerialError(uint8_t responseBodySize)
{
    headSerialResponse(1, responseBodySize);
}

static void tailSerialReply(void)
{
    serialize8(currentPort->checksum);
    serialEndWrite(mspSerialPort);
}

#ifdef USE_SERVOS
static void s_struct(uint8_t *cb, uint8_t siz)
{
    headSerialReply(siz);
    while (siz--)
        serialize8(*cb++);
}
#endif

static void serializeNames(const char *s)
{
    const char *c;
    for (c = s; *c; c++)
        serialize8(*c);
}

static const box_t *findBoxByActiveBoxId(uint8_t activeBoxId)
{
    uint8_t boxIndex;
    const box_t *candidate;
    for (boxIndex = 0; boxIndex < sizeof(boxes) / sizeof(box_t); boxIndex++) {
        candidate = &boxes[boxIndex];
        if (candidate->boxId == activeBoxId) {
            return candidate;
        }
    }
    return NULL;
}

static const box_t *findBoxByPermenantId(uint8_t permenantId)
{
    uint8_t boxIndex;
    const box_t *candidate;
    for (boxIndex = 0; boxIndex < sizeof(boxes) / sizeof(box_t); boxIndex++) {
        candidate = &boxes[boxIndex];
        if (candidate->permanentId == permenantId) {
            return candidate;
        }
    }
    return NULL;
}

static void serializeBoxNamesReply(void)
{
    int i, activeBoxId, j, flag = 1, count = 0, len;
    const box_t *box;

reset:
    // in first run of the loop, we grab total size of junk to be sent
    // then come back and actually send it
    for (i = 0; i < activeBoxIdCount; i++) {
        activeBoxId = activeBoxIds[i];

        box = findBoxByActiveBoxId(activeBoxId);
        if (!box) {
            continue;
        }

        len = strlen(box->boxName);
        if (flag) {
            count += len;
        } else {
            for (j = 0; j < len; j++)
                serialize8(box->boxName[j]);
        }
    }

    if (flag) {
        headSerialReply(count);
        flag = 0;
        goto reset;
    }
}

static void serializeSDCardSummaryReply(void)
{
    headSerialReply(3 + 4 + 4);

#ifdef USE_SDCARD
    uint8_t flags = 1 /* SD card supported */ ;
    uint8_t state;

    serialize8(flags);

    // Merge the card and filesystem states together
    if (!sdcard_isInserted()) {
        state = MSP_SDCARD_STATE_NOT_PRESENT;
    } else if (!sdcard_isFunctional()) {
        state = MSP_SDCARD_STATE_FATAL;
    } else {
        switch (afatfs_getFilesystemState()) {
            case AFATFS_FILESYSTEM_STATE_READY:
                state = MSP_SDCARD_STATE_READY;
            break;
            case AFATFS_FILESYSTEM_STATE_INITIALIZATION:
                if (sdcard_isInitialized()) {
                    state = MSP_SDCARD_STATE_FS_INIT;
                } else {
                    state = MSP_SDCARD_STATE_CARD_INIT;
                }
            break;
            case AFATFS_FILESYSTEM_STATE_FATAL:
            case AFATFS_FILESYSTEM_STATE_UNKNOWN:
                state = MSP_SDCARD_STATE_FATAL;
            break;
        }
    }

    serialize8(state);
    serialize8(afatfs_getLastError());
    // Write free space and total space in kilobytes
    serialize32(afatfs_getContiguousFreeSpace() / 1024);
    serialize32(sdcard_getMetadata()->numBlocks / 2); // Block size is half a kilobyte
#else
    serialize8(0);
    serialize8(0);
    serialize8(0);
    serialize32(0);
    serialize32(0);
#endif
}

static void serializeDataflashSummaryReply(void)
{
    headSerialReply(1 + 3 * 4);
#ifdef USE_FLASHFS
    const flashGeometry_t *geometry = flashfsGetGeometry();
    uint8_t flags = (flashfsIsReady() ? 1 : 0) | 2 /* FlashFS is supported */;

    serialize8(flags);
    serialize32(geometry->sectors);
    serialize32(geometry->totalSize);
    serialize32(flashfsGetOffset()); // Effectively the current number of bytes stored on the volume
#else
    serialize8(0); // FlashFS is neither ready nor supported
    serialize32(0);
    serialize32(0);
    serialize32(0);
#endif
}

#ifdef USE_FLASHFS
static void serializeDataflashReadReply(uint32_t address, uint8_t size)
{
    uint8_t buffer[128];
    int bytesRead;

    if (size > sizeof(buffer)) {
        size = sizeof(buffer);
    }

    headSerialReply(4 + size);

    serialize32(address);

    // bytesRead will be lower than that requested if we reach end of volume
    bytesRead = flashfsReadAbs(address, buffer, size);

    for (int i = 0; i < bytesRead; i++) {
        serialize8(buffer[i]);
    }
}
#endif

static void resetMspPort(mspPort_t *mspPortToReset, serialPort_t *serialPort)
{
    memset(mspPortToReset, 0, sizeof(mspPort_t));

    mspPortToReset->port = serialPort;
}

void mspAllocateSerialPorts(serialConfig_t *serialConfig)
{
    UNUSED(serialConfig);

    serialPort_t *serialPort;

    uint8_t portIndex = 0;

    serialPortConfig_t *portConfig = findSerialPortConfig(FUNCTION_MSP);

    while (portConfig && portIndex < MAX_MSP_PORT_COUNT) {
        mspPort_t *mspPort = &mspPorts[portIndex];
        if (mspPort->port) {
            portIndex++;
            continue;
        }

        serialPort = openSerialPort(portConfig->identifier, FUNCTION_MSP, NULL, baudRates[portConfig->msp_baudrateIndex], MODE_RXTX, SERIAL_NOT_INVERTED);
        if (serialPort) {
            resetMspPort(mspPort, serialPort);
            portIndex++;
        }

        portConfig = findNextSerialPortConfig(FUNCTION_MSP);
    }
}

void mspReleasePortIfAllocated(serialPort_t *serialPort)
{
    uint8_t portIndex;
    for (portIndex = 0; portIndex < MAX_MSP_PORT_COUNT; portIndex++) {
        mspPort_t *candidateMspPort = &mspPorts[portIndex];
        if (candidateMspPort->port == serialPort) {
            closeSerialPort(serialPort);
            memset(candidateMspPort, 0, sizeof(mspPort_t));
        }
    }
}

void mspInit(serialConfig_t *serialConfig)
{
    // calculate used boxes based on features and fill availableBoxes[] array
    memset(activeBoxIds, 0xFF, sizeof(activeBoxIds));

    activeBoxIdCount = 0;
    activeBoxIds[activeBoxIdCount++] = BOXARM;

    if (sensors(SENSOR_ACC)) {
        activeBoxIds[activeBoxIdCount++] = BOXANGLE;
        activeBoxIds[activeBoxIdCount++] = BOXHORIZON;
    }

#ifdef BARO
    if (sensors(SENSOR_BARO)) {
        activeBoxIds[activeBoxIdCount++] = BOXBARO;
    }
#endif

    activeBoxIds[activeBoxIdCount++] = BOXAIRMODE;

    if (sensors(SENSOR_ACC) || sensors(SENSOR_MAG)) {
        activeBoxIds[activeBoxIdCount++] = BOXMAG;
        activeBoxIds[activeBoxIdCount++] = BOXHEADFREE;
        activeBoxIds[activeBoxIdCount++] = BOXHEADADJ;
    }

    if (feature(FEATURE_SERVO_TILT))
        activeBoxIds[activeBoxIdCount++] = BOXCAMSTAB;

#ifdef GPS
    if (feature(FEATURE_GPS)) {
        activeBoxIds[activeBoxIdCount++] = BOXGPSHOME;
        activeBoxIds[activeBoxIdCount++] = BOXGPSHOLD;
    }
#endif

    if (masterConfig.mixerMode == MIXER_FLYING_WING || masterConfig.mixerMode == MIXER_AIRPLANE || masterConfig.mixerMode == MIXER_CUSTOM_AIRPLANE)
        activeBoxIds[activeBoxIdCount++] = BOXPASSTHRU;

    activeBoxIds[activeBoxIdCount++] = BOXBEEPERON;

#ifdef LED_STRIP
    if (feature(FEATURE_LED_STRIP)) {
        activeBoxIds[activeBoxIdCount++] = BOXLEDLOW;
    }
#endif

    if (feature(FEATURE_INFLIGHT_ACC_CAL))
        activeBoxIds[activeBoxIdCount++] = BOXCALIB;

    activeBoxIds[activeBoxIdCount++] = BOXOSD;

#ifdef TELEMETRY
    if (feature(FEATURE_TELEMETRY) && masterConfig.telemetryConfig.telemetry_switch)
        activeBoxIds[activeBoxIdCount++] = BOXTELEMETRY;
#endif

    if (feature(FEATURE_SONAR)){
        activeBoxIds[activeBoxIdCount++] = BOXSONAR;
    }

#ifdef USE_SERVOS
    if (masterConfig.mixerMode == MIXER_CUSTOM_AIRPLANE) {
        activeBoxIds[activeBoxIdCount++] = BOXSERVO1;
        activeBoxIds[activeBoxIdCount++] = BOXSERVO2;
        activeBoxIds[activeBoxIdCount++] = BOXSERVO3;
    }
#endif

#ifdef BLACKBOX
    if (feature(FEATURE_BLACKBOX)){
        activeBoxIds[activeBoxIdCount++] = BOXBLACKBOX;
    }
#endif

    if (feature(FEATURE_FAILSAFE)){
        activeBoxIds[activeBoxIdCount++] = BOXFAILSAFE;
    }

#ifdef GTUNE
    activeBoxIds[activeBoxIdCount++] = BOXGTUNE;
#endif

    memset(mspPorts, 0x00, sizeof(mspPorts));
    mspAllocateSerialPorts(serialConfig);
}

#define IS_ENABLED(mask) (mask == 0 ? 0 : 1)

static uint32_t packFlightModeFlags(void)
{
    uint32_t i, junk, tmp;

    // Serialize the flags in the order we delivered them, ignoring BOXNAMES and BOXINDEXES
    // Requires new Multiwii protocol version to fix
    // It would be preferable to setting the enabled bits based on BOXINDEX.
    junk = 0;
    tmp = IS_ENABLED(FLIGHT_MODE(ANGLE_MODE)) << BOXANGLE |
        IS_ENABLED(FLIGHT_MODE(HORIZON_MODE)) << BOXHORIZON |
        IS_ENABLED(FLIGHT_MODE(BARO_MODE)) << BOXBARO |
        IS_ENABLED(FLIGHT_MODE(MAG_MODE)) << BOXMAG |
        IS_ENABLED(FLIGHT_MODE(HEADFREE_MODE)) << BOXHEADFREE |
        IS_ENABLED(IS_RC_MODE_ACTIVE(BOXHEADADJ)) << BOXHEADADJ |
        IS_ENABLED(IS_RC_MODE_ACTIVE(BOXCAMSTAB)) << BOXCAMSTAB |
        IS_ENABLED(IS_RC_MODE_ACTIVE(BOXCAMTRIG)) << BOXCAMTRIG |
        IS_ENABLED(FLIGHT_MODE(GPS_HOME_MODE)) << BOXGPSHOME |
        IS_ENABLED(FLIGHT_MODE(GPS_HOLD_MODE)) << BOXGPSHOLD |
        IS_ENABLED(FLIGHT_MODE(PASSTHRU_MODE)) << BOXPASSTHRU |
        IS_ENABLED(IS_RC_MODE_ACTIVE(BOXBEEPERON)) << BOXBEEPERON |
        IS_ENABLED(IS_RC_MODE_ACTIVE(BOXLEDMAX)) << BOXLEDMAX |
        IS_ENABLED(IS_RC_MODE_ACTIVE(BOXLEDLOW)) << BOXLEDLOW |
        IS_ENABLED(IS_RC_MODE_ACTIVE(BOXLLIGHTS)) << BOXLLIGHTS |
        IS_ENABLED(IS_RC_MODE_ACTIVE(BOXCALIB)) << BOXCALIB |
        IS_ENABLED(IS_RC_MODE_ACTIVE(BOXGOV)) << BOXGOV |
        IS_ENABLED(IS_RC_MODE_ACTIVE(BOXOSD)) << BOXOSD |
        IS_ENABLED(IS_RC_MODE_ACTIVE(BOXTELEMETRY)) << BOXTELEMETRY |
        IS_ENABLED(IS_RC_MODE_ACTIVE(BOXGTUNE)) << BOXGTUNE |
        IS_ENABLED(FLIGHT_MODE(SONAR_MODE)) << BOXSONAR |
        IS_ENABLED(ARMING_FLAG(ARMED)) << BOXARM |
        IS_ENABLED(IS_RC_MODE_ACTIVE(BOXBLACKBOX)) << BOXBLACKBOX |
        IS_ENABLED(FLIGHT_MODE(FAILSAFE_MODE)) << BOXFAILSAFE |
        IS_ENABLED(IS_RC_MODE_ACTIVE(BOXAIRMODE)) << BOXAIRMODE;

    for (i = 0; i < activeBoxIdCount; i++) {
        int flag = (tmp & (1 << activeBoxIds[i]));
        if (flag)
            junk |= 1 << i;
    }
    
    return junk;
}

static bool processOutCommand(uint8_t cmdMSP)
{
    uint32_t i;

#ifdef GPS
    uint8_t wp_no;
    int32_t lat = 0, lon = 0;
#endif
    const pgRegistry_t *reg = pgFind(cmdMSP);

    if (reg != NULL) {
        headSerialReply(reg->size);
        s_struct(reg->base, reg->size);
        return true;
    }

    switch (cmdMSP) {
    case MSP_API_VERSION:
        headSerialReply(
            1 + // protocol version length
            API_VERSION_LENGTH
        );
        serialize8(MSP_PROTOCOL_VERSION);

        serialize8(API_VERSION_MAJOR);
        serialize8(API_VERSION_MINOR);
        break;

    case MSP_FC_VARIANT:
        headSerialReply(FLIGHT_CONTROLLER_IDENTIFIER_LENGTH);

        for (i = 0; i < FLIGHT_CONTROLLER_IDENTIFIER_LENGTH; i++) {
            serialize8(flightControllerIdentifier[i]);
        }
        break;

    case MSP_FC_VERSION:
        headSerialReply(FLIGHT_CONTROLLER_VERSION_LENGTH);

        serialize8(FC_VERSION_MAJOR);
        serialize8(FC_VERSION_MINOR);
        serialize8(FC_VERSION_PATCH_LEVEL);
        break;

    case MSP_BOARD_INFO:
        headSerialReply(
            BOARD_IDENTIFIER_LENGTH +
            BOARD_HARDWARE_REVISION_LENGTH
        );
        for (i = 0; i < BOARD_IDENTIFIER_LENGTH; i++) {
            serialize8(boardIdentifier[i]);
        }
#ifdef NAZE
        serialize16(hardwareRevision);
#else
        serialize16(0); // No other build targets currently have hardware revision detection.
#endif
        break;

    case MSP_BUILD_INFO:
        headSerialReply(
                BUILD_DATE_LENGTH +
                BUILD_TIME_LENGTH +
                GIT_SHORT_REVISION_LENGTH
        );

        for (i = 0; i < BUILD_DATE_LENGTH; i++) {
            serialize8(buildDate[i]);
        }
        for (i = 0; i < BUILD_TIME_LENGTH; i++) {
            serialize8(buildTime[i]);
        }

        for (i = 0; i < GIT_SHORT_REVISION_LENGTH; i++) {
            serialize8(shortGitRevision[i]);
        }
        break;

    // DEPRECATED - Use MSP_API_VERSION
    case MSP_IDENT:
        headSerialReply(7);
        serialize8(MW_VERSION);
        serialize8(masterConfig.mixerMode);
        serialize8(MSP_PROTOCOL_VERSION);
        serialize32(CAP_DYNBALANCE); // "capability"
        break;

    case MSP_STATUS_EX:
        headSerialReply(13);
        serialize16(cycleTime);
#ifdef USE_I2C
        serialize16(i2cGetErrorCounter());
#else
        serialize16(0);
#endif
        serialize16(sensors(SENSOR_ACC) | sensors(SENSOR_BARO) << 1 | sensors(SENSOR_MAG) << 2 | sensors(SENSOR_GPS) << 3 | sensors(SENSOR_SONAR) << 4);
        serialize32(packFlightModeFlags());
        serialize8(masterConfig.current_profile_index);
        serialize16(averageSystemLoadPercent);
        break;

    case MSP_STATUS:
        headSerialReply(11);
        serialize16(cycleTime);
#ifdef USE_I2C
        serialize16(i2cGetErrorCounter());
#else
        serialize16(0);
#endif
        serialize16(sensors(SENSOR_ACC) | sensors(SENSOR_BARO) << 1 | sensors(SENSOR_MAG) << 2 | sensors(SENSOR_GPS) << 3 | sensors(SENSOR_SONAR) << 4);
        serialize32(packFlightModeFlags());
        serialize8(masterConfig.current_profile_index);
        break;
    case MSP_RAW_IMU:
        headSerialReply(18);

        // Hack scale due to choice of units for sensor data in multiwii
        uint8_t scale = (acc_1G > 1024) ? 8 : 1;

        for (i = 0; i < 3; i++)
            serialize16(accSmooth[i] / scale);
        for (i = 0; i < 3; i++)
            serialize16(gyroADC[i]);
        for (i = 0; i < 3; i++)
            serialize16(magADC[i]);
        break;
#ifdef USE_SERVOS
    case MSP_SERVO:
        s_struct((uint8_t *)&servo, MAX_SUPPORTED_SERVOS * 2);
        break;
    case MSP_SERVO_CONFIGURATIONS:
        headSerialReply(MAX_SUPPORTED_SERVOS * sizeof(servoParam_t));
        for (i = 0; i < MAX_SUPPORTED_SERVOS; i++) {
            serialize16(currentProfile->servoConf[i].min);
            serialize16(currentProfile->servoConf[i].max);
            serialize16(currentProfile->servoConf[i].middle);
            serialize8(currentProfile->servoConf[i].rate);
            serialize8(currentProfile->servoConf[i].angleAtMin);
            serialize8(currentProfile->servoConf[i].angleAtMax);
            serialize8(currentProfile->servoConf[i].forwardFromChannel);
            serialize32(currentProfile->servoConf[i].reversedSources);
        }
        break;
    case MSP_SERVO_MIX_RULES:
        headSerialReply(MAX_SERVO_RULES * sizeof(servoMixer_t));
        for (i = 0; i < MAX_SERVO_RULES; i++) {
            serialize8(masterConfig.customServoMixer[i].targetChannel);
            serialize8(masterConfig.customServoMixer[i].inputSource);
            serialize8(masterConfig.customServoMixer[i].rate);
            serialize8(masterConfig.customServoMixer[i].speed);
            serialize8(masterConfig.customServoMixer[i].min);
            serialize8(masterConfig.customServoMixer[i].max);
            serialize8(masterConfig.customServoMixer[i].box);
        }
        break;
#endif
    case MSP_MOTOR:
        headSerialReply(16);
        for (i = 0; i < 8; i++) {
            serialize16(i < MAX_SUPPORTED_MOTORS ? motor[i] : 0);
        }
        break;
    case MSP_RC:
        headSerialReply(2 * rxRuntimeConfig.channelCount);
        for (i = 0; i < rxRuntimeConfig.channelCount; i++)
            serialize16(rcData[i]);
        break;
    case MSP_ATTITUDE:
        headSerialReply(6);
        serialize16(attitude.values.roll);
        serialize16(attitude.values.pitch);
        serialize16(DECIDEGREES_TO_DEGREES(attitude.values.yaw));
        break;
    case MSP_ALTITUDE:
        headSerialReply(6);
#if defined(BARO) || defined(SONAR)
        serialize32(altitudeHoldGetEstimatedAltitude());
#else
        serialize32(0);
#endif
        serialize16(vario);
        break;
    case MSP_SONAR_ALTITUDE:
        headSerialReply(4);
#if defined(SONAR)
        serialize32(sonarGetLatestAltitude());
#else
        serialize32(0);
#endif
        break;
    case MSP_ANALOG:
        headSerialReply(7);
        serialize8((uint8_t)constrain(vbat, 0, 255));
        serialize16((uint16_t)constrain(mAhDrawn, 0, 0xFFFF)); // milliamp hours drawn from battery
        serialize16(rssi);
        if(masterConfig.batteryConfig.multiwiiCurrentMeterOutput) {
            serialize16((uint16_t)constrain(amperage * 10, 0, 0xFFFF)); // send amperage in 0.001 A steps. Negative range is truncated to zero
        } else
            serialize16((int16_t)constrain(amperage, -0x8000, 0x7FFF)); // send amperage in 0.01 A steps, range is -320A to 320A
        break;
    case MSP_ARMING_CONFIG:
        headSerialReply(2);
        serialize8(masterConfig.auto_disarm_delay); 
        serialize8(masterConfig.disarm_kill_switch);
        break;
    case MSP_LOOP_TIME:
        headSerialReply(2);
        serialize16(masterConfig.looptime);
        break;
    case MSP_RC_TUNING:
        headSerialReply(11);
        serialize8(currentControlRateProfile->rcRate8);
        serialize8(currentControlRateProfile->rcExpo8);
        for (i = 0 ; i < 3; i++) {
            serialize8(currentControlRateProfile->rates[i]); // R,P,Y see flight_dynamics_index_t
        }
        serialize8(currentControlRateProfile->dynThrPID);
        serialize8(currentControlRateProfile->thrMid8);
        serialize8(currentControlRateProfile->thrExpo8);
        serialize16(currentControlRateProfile->tpa_breakpoint);
        serialize8(currentControlRateProfile->rcYawExpo8);
        break;
    case MSP_PID:
        headSerialReply(3 * PID_ITEM_COUNT);
        if (IS_PID_CONTROLLER_FP_BASED(currentProfile->pidProfile.pidController)) { // convert float stuff into uint8_t to keep backwards compatability with all 8-bit shit with new pid
            for (i = 0; i < 3; i++) {
                serialize8(constrain(lrintf(currentProfile->pidProfile.P_f[i] * 10.0f), 0, 255));
                serialize8(constrain(lrintf(currentProfile->pidProfile.I_f[i] * 100.0f), 0, 255));
                serialize8(constrain(lrintf(currentProfile->pidProfile.D_f[i] * 1000.0f), 0, 255));
            }
            for (i = 3; i < PID_ITEM_COUNT; i++) {
                if (i == PIDLEVEL) {
                    serialize8(constrain(lrintf(currentProfile->pidProfile.A_level * 10.0f), 0, 255));
                    serialize8(constrain(lrintf(currentProfile->pidProfile.H_level * 10.0f), 0, 255));
                    serialize8(constrain(lrintf(currentProfile->pidProfile.H_sensitivity), 0, 255));
                } else {
                    serialize8(currentProfile->pidProfile.P8[i]);
                    serialize8(currentProfile->pidProfile.I8[i]);
                    serialize8(currentProfile->pidProfile.D8[i]);
                }
            }
        } else {
            for (i = 0; i < PID_ITEM_COUNT; i++) {
                serialize8(currentProfile->pidProfile.P8[i]);
                serialize8(currentProfile->pidProfile.I8[i]);
                serialize8(currentProfile->pidProfile.D8[i]);
            }
        }
        break;
    case MSP_PIDNAMES:
        headSerialReply(sizeof(pidnames) - 1);
        serializeNames(pidnames);
        break;
    case MSP_PID_CONTROLLER:
        headSerialReply(1);
        serialize8(currentProfile->pidProfile.pidController);
        break;
    case MSP_MODE_RANGES:
        headSerialReply(4 * MAX_MODE_ACTIVATION_CONDITION_COUNT);
        for (i = 0; i < MAX_MODE_ACTIVATION_CONDITION_COUNT; i++) {
            modeActivationCondition_t *mac = &currentProfile->modeActivationConditions[i];
            const box_t *box = &boxes[mac->modeId];
            serialize8(box->permanentId);
            serialize8(mac->auxChannelIndex);
            serialize8(mac->range.startStep);
            serialize8(mac->range.endStep);
        }
        break;
    case MSP_ADJUSTMENT_RANGES:
        headSerialReply(MAX_ADJUSTMENT_RANGE_COUNT * (
                1 + // adjustment index/slot
                1 + // aux channel index
                1 + // start step
                1 + // end step
                1 + // adjustment function
                1   // aux switch channel index
        ));
        for (i = 0; i < MAX_ADJUSTMENT_RANGE_COUNT; i++) {
            adjustmentRange_t *adjRange = &currentProfile->adjustmentRanges[i];
            serialize8(adjRange->adjustmentIndex);
            serialize8(adjRange->auxChannelIndex);
            serialize8(adjRange->range.startStep);
            serialize8(adjRange->range.endStep);
            serialize8(adjRange->adjustmentFunction);
            serialize8(adjRange->auxSwitchChannelIndex);
        }
        break;
    case MSP_BOXNAMES:
        serializeBoxNamesReply();
        break;
    case MSP_BOXIDS:
        headSerialReply(activeBoxIdCount);
        for (i = 0; i < activeBoxIdCount; i++) {
            const box_t *box = findBoxByActiveBoxId(activeBoxIds[i]);
            if (!box) {
                continue;
            }
            serialize8(box->permanentId);
        }
        break;
    case MSP_MISC:
        headSerialReply(2 * 5 + 3 + 3 + 2 + 4);
        serialize16(masterConfig.rxConfig.midrc);

        serialize16(masterConfig.escAndServoConfig.minthrottle);
        serialize16(masterConfig.escAndServoConfig.maxthrottle);
        serialize16(masterConfig.escAndServoConfig.mincommand);

        serialize16(failsafeConfig.failsafe_throttle);

#ifdef GPS
        serialize8(masterConfig.gpsConfig.provider); // gps_type
        serialize8(0); // TODO gps_baudrate (an index, cleanflight uses a uint32_t
        serialize8(masterConfig.gpsConfig.sbasMode); // gps_ubx_sbas
#else
        serialize8(0); // gps_type
        serialize8(0); // TODO gps_baudrate (an index, cleanflight uses a uint32_t
        serialize8(0); // gps_ubx_sbas
#endif
        serialize8(masterConfig.batteryConfig.multiwiiCurrentMeterOutput);
        serialize8(masterConfig.rxConfig.rssi_channel);
        serialize8(0);

        serialize16(currentProfile->mag_declination / 10);

        serialize8(masterConfig.batteryConfig.vbatscale);
        serialize8(masterConfig.batteryConfig.vbatmincellvoltage);
        serialize8(masterConfig.batteryConfig.vbatmaxcellvoltage);
        serialize8(masterConfig.batteryConfig.vbatwarningcellvoltage);
        break;

    case MSP_MOTOR_PINS:
        // FIXME This is hardcoded and should not be.
        headSerialReply(8);
        for (i = 0; i < 8; i++)
            serialize8(i + 1);
        break;
#ifdef GPS
    case MSP_RAW_GPS:
        headSerialReply(16);
        serialize8(STATE(GPS_FIX));
        serialize8(GPS_numSat);
        serialize32(GPS_coord[LAT]);
        serialize32(GPS_coord[LON]);
        serialize16(GPS_altitude);
        serialize16(GPS_speed);
        serialize16(GPS_ground_course);
        break;
    case MSP_COMP_GPS:
        headSerialReply(5);
        serialize16(GPS_distanceToHome);
        serialize16(GPS_directionToHome);
        serialize8(GPS_update & 1);
        break;
    case MSP_WP:
        wp_no = read8();    // get the wp number
        headSerialReply(18);
        if (wp_no == 0) {
            lat = GPS_home[LAT];
            lon = GPS_home[LON];
        } else if (wp_no == 16) {
            lat = GPS_hold[LAT];
            lon = GPS_hold[LON];
        }
        serialize8(wp_no);
        serialize32(lat);
        serialize32(lon);
        serialize32(AltHold);           // altitude (cm) will come here -- temporary implementation to test feature with apps
        serialize16(0);                 // heading  will come here (deg)
        serialize16(0);                 // time to stay (ms) will come here
        serialize8(0);                  // nav flag will come here
        break;
    case MSP_GPSSVINFO:
        headSerialReply(1 + (GPS_numCh * 4));
        serialize8(GPS_numCh);
           for (i = 0; i < GPS_numCh; i++){
               serialize8(GPS_svinfo_chn[i]);
               serialize8(GPS_svinfo_svid[i]);
               serialize8(GPS_svinfo_quality[i]);
               serialize8(GPS_svinfo_cno[i]);
           }
        break;
#endif
    case MSP_DEBUG:
        headSerialReply(DEBUG16_VALUE_COUNT * sizeof(debug[0]));

        // output some useful QA statistics
        // debug[x] = ((hse_value / 1000000) * 1000) + (SystemCoreClock / 1000000);         // XX0YY [crystal clock : core clock]

        for (i = 0; i < DEBUG16_VALUE_COUNT; i++)
            serialize16(debug[i]);      // 4 variables are here for general monitoring purpose
        break;

    // Additional commands that are not compatible with MultiWii
    case MSP_ACC_TRIM:
        headSerialReply(4);
        serialize16(currentProfile->accelerometerTrims.values.pitch);
        serialize16(currentProfile->accelerometerTrims.values.roll);
        break;

    case MSP_UID:
        headSerialReply(12);
        serialize32(U_ID_0);
        serialize32(U_ID_1);
        serialize32(U_ID_2);
        break;

    case MSP_FEATURE:
        headSerialReply(4);
        serialize32(featureMask());
        break;

    case MSP_VOLTAGE_METER_CONFIG:
        headSerialReply(4);
        serialize8(masterConfig.batteryConfig.vbatscale);
        serialize8(masterConfig.batteryConfig.vbatmincellvoltage);
        serialize8(masterConfig.batteryConfig.vbatmaxcellvoltage);
        serialize8(masterConfig.batteryConfig.vbatwarningcellvoltage);
        break;

    case MSP_CURRENT_METER_CONFIG:
        headSerialReply(7);
        serialize16(masterConfig.batteryConfig.currentMeterScale);
        serialize16(masterConfig.batteryConfig.currentMeterOffset);
        serialize8(masterConfig.batteryConfig.currentMeterType);
        serialize16(masterConfig.batteryConfig.batteryCapacity);
        break;

    case MSP_MIXER:
        headSerialReply(1);
        serialize8(masterConfig.mixerMode);
        break;

    case MSP_RX_CONFIG:
        headSerialReply(12);
        serialize8(masterConfig.rxConfig.serialrx_provider);
        serialize16(masterConfig.rxConfig.maxcheck);
        serialize16(masterConfig.rxConfig.midrc);
        serialize16(masterConfig.rxConfig.mincheck);
        serialize8(masterConfig.rxConfig.spektrum_sat_bind);
        serialize16(masterConfig.rxConfig.rx_min_usec);
        serialize16(masterConfig.rxConfig.rx_max_usec);
        break;

<<<<<<< HEAD
    case MSP_FAILSAFE_CONFIG:
        headSerialReply(8);
        serialize8(masterConfig.failsafeConfig.failsafe_delay);
        serialize8(masterConfig.failsafeConfig.failsafe_off_delay);
        serialize16(masterConfig.failsafeConfig.failsafe_throttle);
        serialize8(masterConfig.failsafeConfig.failsafe_kill_switch);
        serialize16(masterConfig.failsafeConfig.failsafe_throttle_low_delay);
        serialize8(masterConfig.failsafeConfig.failsafe_procedure);
        break;

    case MSP_RXFAIL_CONFIG:
        headSerialReply(3 * (rxRuntimeConfig.channelCount));
        for (i = 0; i < rxRuntimeConfig.channelCount; i++) {
            serialize8(masterConfig.rxConfig.failsafe_channel_configurations[i].mode);
            serialize16(RXFAIL_STEP_TO_CHANNEL_VALUE(masterConfig.rxConfig.failsafe_channel_configurations[i].step));
        }
        break;

=======
>>>>>>> 1b063461
    case MSP_RSSI_CONFIG:
        headSerialReply(1);
        serialize8(masterConfig.rxConfig.rssi_channel);
        break;

    case MSP_RX_MAP:
        headSerialReply(MAX_MAPPABLE_RX_INPUTS);
        for (i = 0; i < MAX_MAPPABLE_RX_INPUTS; i++)
            serialize8(masterConfig.rxConfig.rcmap[i]);
        break;

    case MSP_BF_CONFIG:
        headSerialReply(1 + 4 + 1 + 2 + 2 + 2 + 2 + 2);
        serialize8(masterConfig.mixerMode);

        serialize32(featureMask());

        serialize8(masterConfig.rxConfig.serialrx_provider);

        serialize16(boardAlignment.rollDegrees);
        serialize16(boardAlignment.pitchDegrees);
        serialize16(boardAlignment.yawDegrees);

        serialize16(masterConfig.batteryConfig.currentMeterScale);
        serialize16(masterConfig.batteryConfig.currentMeterOffset);
        break;

    case MSP_CF_SERIAL_CONFIG:
        headSerialReply(
            ((sizeof(uint8_t) + sizeof(uint16_t) + (sizeof(uint8_t) * 4)) * serialGetAvailablePortCount())
        );
        for (i = 0; i < SERIAL_PORT_COUNT; i++) {
            if (!serialIsPortAvailable(masterConfig.serialConfig.portConfigs[i].identifier)) {
                continue;
            };
            serialize8(masterConfig.serialConfig.portConfigs[i].identifier);
            serialize16(masterConfig.serialConfig.portConfigs[i].functionMask);
            serialize8(masterConfig.serialConfig.portConfigs[i].msp_baudrateIndex);
            serialize8(masterConfig.serialConfig.portConfigs[i].gps_baudrateIndex);
            serialize8(masterConfig.serialConfig.portConfigs[i].telemetry_baudrateIndex);
            serialize8(masterConfig.serialConfig.portConfigs[i].blackbox_baudrateIndex);
        }
        break;

#ifdef LED_STRIP
    case MSP_LED_COLORS:
        headSerialReply(CONFIGURABLE_COLOR_COUNT * 4);
        for (i = 0; i < CONFIGURABLE_COLOR_COUNT; i++) {
            hsvColor_t *color = &masterConfig.colors[i];
            serialize16(color->h);
            serialize8(color->s);
            serialize8(color->v);
        }
        break;

    case MSP_LED_STRIP_CONFIG:
        headSerialReply(MAX_LED_STRIP_LENGTH * 7);
        for (i = 0; i < MAX_LED_STRIP_LENGTH; i++) {
            ledConfig_t *ledConfig = &masterConfig.ledConfigs[i];
            serialize16((ledConfig->flags & LED_DIRECTION_MASK) >> LED_DIRECTION_BIT_OFFSET);
            serialize16((ledConfig->flags & LED_FUNCTION_MASK) >> LED_FUNCTION_BIT_OFFSET);
            serialize8(GET_LED_X(ledConfig));
            serialize8(GET_LED_Y(ledConfig));
            serialize8(ledConfig->color);
        }
        break;
#endif

    case MSP_DATAFLASH_SUMMARY:
        serializeDataflashSummaryReply();
        break;

#ifdef USE_FLASHFS
    case MSP_DATAFLASH_READ:
        {
            uint32_t readAddress = read32();

            serializeDataflashReadReply(readAddress, 128);
        }
        break;
#endif

    case MSP_BLACKBOX_CONFIG:
        headSerialReply(4);

#ifdef BLACKBOX
        serialize8(1); //Blackbox supported
        serialize8(masterConfig.blackbox_device);
        serialize8(masterConfig.blackbox_rate_num);
        serialize8(masterConfig.blackbox_rate_denom);
#else
        serialize8(0); // Blackbox not supported
        serialize8(0);
        serialize8(0);
        serialize8(0);
#endif
        break;

    case MSP_SDCARD_SUMMARY:
        serializeSDCardSummaryReply();
        break;

    case MSP_TRANSPONDER_CONFIG:
#ifdef TRANSPONDER
        headSerialReply(1 + sizeof(masterConfig.transponderData));

        serialize8(1); //Transponder supported

        for (i = 0; i < sizeof(masterConfig.transponderData); i++) {
            serialize8(masterConfig.transponderData[i]);
        }
#else
        headSerialReply(1);
        serialize8(0); // Transponder not supported
#endif
        break;

    case MSP_BF_BUILD_INFO:
        headSerialReply(11 + 4 + 4);
        for (i = 0; i < 11; i++)
        serialize8(buildDate[i]); // MMM DD YYYY as ascii, MMM = Jan/Feb... etc
        serialize32(0); // future exp
        serialize32(0); // future exp
        break;

    case MSP_3D:
        headSerialReply(2 * 4);
        serialize16(masterConfig.flight3DConfig.deadband3d_low);
        serialize16(masterConfig.flight3DConfig.deadband3d_high);
        serialize16(masterConfig.flight3DConfig.neutral3d);
        serialize16(masterConfig.flight3DConfig.deadband3d_throttle);
        break;

    case MSP_RC_DEADBAND:
        headSerialReply(3);
        serialize8(currentProfile->rcControlsConfig.deadband);
        serialize8(currentProfile->rcControlsConfig.yaw_deadband);
        serialize8(currentProfile->rcControlsConfig.alt_hold_deadband);
        break;
    case MSP_SENSOR_ALIGNMENT:
        headSerialReply(3);
        serialize8(masterConfig.sensorAlignmentConfig.gyro_align);
        serialize8(masterConfig.sensorAlignmentConfig.acc_align);
        serialize8(masterConfig.sensorAlignmentConfig.mag_align);
        break;

    default:
        return false;
    }
    return true;
}

static bool processInCommand(void)
{
    uint32_t i;
    uint16_t tmp;
    uint8_t rate;
#ifdef GPS
    uint8_t wp_no;
    int32_t lat = 0, lon = 0, alt = 0;
#endif

    const pgRegistry_t *reg = pgFindForSet(currentPort->cmdMSP);

    if (reg != NULL) {
        pgLoad(reg, currentPort->inBuf + currentPort->indRX, currentPort->dataSize);
        return true;
    }

    switch (currentPort->cmdMSP) {
    case MSP_SELECT_SETTING:
        if (!ARMING_FLAG(ARMED)) {
            masterConfig.current_profile_index = read8();
            if (masterConfig.current_profile_index > 2) {
                masterConfig.current_profile_index = 0;
            }
            writeEEPROM();
            readEEPROM();
        }
        break;
    case MSP_SET_HEAD:
        magHold = read16();
        break;
    case MSP_SET_RAW_RC:
        {
            uint8_t channelCount = currentPort->dataSize / sizeof(uint16_t);
            if (channelCount > MAX_SUPPORTED_RC_CHANNEL_COUNT) {
                headSerialError(0);
            } else {
                uint16_t frame[MAX_SUPPORTED_RC_CHANNEL_COUNT];

                for (i = 0; i < channelCount; i++) {
                    frame[i] = read16();
                }

                rxMspFrameReceive(frame, channelCount);
            }
        }
        break;
    case MSP_SET_ACC_TRIM:
        currentProfile->accelerometerTrims.values.pitch = read16();
        currentProfile->accelerometerTrims.values.roll  = read16();
        break;
    case MSP_SET_ARMING_CONFIG:
        masterConfig.auto_disarm_delay = read8();
        masterConfig.disarm_kill_switch = read8();
        break;
    case MSP_SET_LOOP_TIME:
        masterConfig.looptime = read16();
        break;
    case MSP_SET_PID_CONTROLLER:
        currentProfile->pidProfile.pidController = read8();
        pidSetController(currentProfile->pidProfile.pidController);
        break;
    case MSP_SET_PID:
        if (IS_PID_CONTROLLER_FP_BASED(currentProfile->pidProfile.pidController)) {
            for (i = 0; i < 3; i++) {
                currentProfile->pidProfile.P_f[i] = (float)read8() / 10.0f;
                currentProfile->pidProfile.I_f[i] = (float)read8() / 100.0f;
                currentProfile->pidProfile.D_f[i] = (float)read8() / 1000.0f;
            }
            for (i = 3; i < PID_ITEM_COUNT; i++) {
                if (i == PIDLEVEL) {
                    currentProfile->pidProfile.A_level = (float)read8() / 10.0f;
                    currentProfile->pidProfile.H_level = (float)read8() / 10.0f;
                    currentProfile->pidProfile.H_sensitivity = read8();
                } else {
                    currentProfile->pidProfile.P8[i] = read8();
                    currentProfile->pidProfile.I8[i] = read8();
                    currentProfile->pidProfile.D8[i] = read8();
                }
            }
        } else {
            for (i = 0; i < PID_ITEM_COUNT; i++) {
                currentProfile->pidProfile.P8[i] = read8();
                currentProfile->pidProfile.I8[i] = read8();
                currentProfile->pidProfile.D8[i] = read8();
            }
        }
        break;
    case MSP_SET_MODE_RANGE:
        i = read8();
        if (i < MAX_MODE_ACTIVATION_CONDITION_COUNT) {
            modeActivationCondition_t *mac = &currentProfile->modeActivationConditions[i];
            i = read8();
            const box_t *box = findBoxByPermenantId(i);
            if (box) {
                mac->modeId = box->boxId;
                mac->auxChannelIndex = read8();
                mac->range.startStep = read8();
                mac->range.endStep = read8();

                useRcControlsConfig(currentProfile->modeActivationConditions, &masterConfig.escAndServoConfig, &currentProfile->pidProfile);
            } else {
                headSerialError(0);
            }
        } else {
            headSerialError(0);
        }
        break;
    case MSP_SET_ADJUSTMENT_RANGE:
        i = read8();
        if (i < MAX_ADJUSTMENT_RANGE_COUNT) {
            adjustmentRange_t *adjRange = &currentProfile->adjustmentRanges[i];
            i = read8();
            if (i < MAX_SIMULTANEOUS_ADJUSTMENT_COUNT) {
                adjRange->adjustmentIndex = i;
                adjRange->auxChannelIndex = read8();
                adjRange->range.startStep = read8();
                adjRange->range.endStep = read8();
                adjRange->adjustmentFunction = read8();
                adjRange->auxSwitchChannelIndex = read8();
            } else {
                headSerialError(0);
            }
        } else {
            headSerialError(0);
        }
        break;

    case MSP_SET_RC_TUNING:
        if (currentPort->dataSize >= 10) {
            currentControlRateProfile->rcRate8 = read8();
            currentControlRateProfile->rcExpo8 = read8();
            for (i = 0; i < 3; i++) {
                rate = read8();
                currentControlRateProfile->rates[i] = MIN(rate, i == YAW ? CONTROL_RATE_CONFIG_YAW_RATE_MAX : CONTROL_RATE_CONFIG_ROLL_PITCH_RATE_MAX);
            }
            rate = read8();
            currentControlRateProfile->dynThrPID = MIN(rate, CONTROL_RATE_CONFIG_TPA_MAX);
            currentControlRateProfile->thrMid8 = read8();
            currentControlRateProfile->thrExpo8 = read8();
            currentControlRateProfile->tpa_breakpoint = read16();
            if (currentPort->dataSize >= 11) {
                currentControlRateProfile->rcYawExpo8 = read8();
            }
        } else {
            headSerialError(0);
        }
        break;
    case MSP_SET_MISC:
        tmp = read16();
        if (tmp < 1600 && tmp > 1400)
            masterConfig.rxConfig.midrc = tmp;

        masterConfig.escAndServoConfig.minthrottle = read16();
        masterConfig.escAndServoConfig.maxthrottle = read16();
        masterConfig.escAndServoConfig.mincommand = read16();

        failsafeConfig.failsafe_throttle = read16();

#ifdef GPS
        masterConfig.gpsConfig.provider = read8(); // gps_type
        read8(); // gps_baudrate
        masterConfig.gpsConfig.sbasMode = read8(); // gps_ubx_sbas
#else
        read8(); // gps_type
        read8(); // gps_baudrate
        read8(); // gps_ubx_sbas
#endif
        masterConfig.batteryConfig.multiwiiCurrentMeterOutput = read8();
        masterConfig.rxConfig.rssi_channel = read8();
        read8();

        currentProfile->mag_declination = read16() * 10;

        masterConfig.batteryConfig.vbatscale = read8();           // actual vbatscale as intended
        masterConfig.batteryConfig.vbatmincellvoltage = read8();  // vbatlevel_warn1 in MWC2.3 GUI
        masterConfig.batteryConfig.vbatmaxcellvoltage = read8();  // vbatlevel_warn2 in MWC2.3 GUI
        masterConfig.batteryConfig.vbatwarningcellvoltage = read8();  // vbatlevel when buzzer starts to alert
        break;
    case MSP_SET_MOTOR:
        for (i = 0; i < 8; i++) {
            const int16_t disarmed = read16();
            if (i < MAX_SUPPORTED_MOTORS) {
                motor_disarmed[i] = disarmed;
            }
        }
        break;
    case MSP_SET_SERVO_CONFIGURATION:
#ifdef USE_SERVOS
        if (currentPort->dataSize != 1 + sizeof(servoParam_t)) {
            headSerialError(0);
            break;
        }
        i = read8();
        if (i >= MAX_SUPPORTED_SERVOS) {
            headSerialError(0);
        } else {
            currentProfile->servoConf[i].min = read16();
            currentProfile->servoConf[i].max = read16();
            currentProfile->servoConf[i].middle = read16();
            currentProfile->servoConf[i].rate = read8();
            currentProfile->servoConf[i].angleAtMin = read8();
            currentProfile->servoConf[i].angleAtMax = read8();
            currentProfile->servoConf[i].forwardFromChannel = read8();
            currentProfile->servoConf[i].reversedSources = read32();
        }
#endif
        break;
        
    case MSP_SET_SERVO_MIX_RULE:
#ifdef USE_SERVOS
        i = read8();
        if (i >= MAX_SERVO_RULES) {
            headSerialError(0);
        } else {
            masterConfig.customServoMixer[i].targetChannel = read8();
            masterConfig.customServoMixer[i].inputSource = read8();
            masterConfig.customServoMixer[i].rate = read8();
            masterConfig.customServoMixer[i].speed = read8();
            masterConfig.customServoMixer[i].min = read8();
            masterConfig.customServoMixer[i].max = read8();
            masterConfig.customServoMixer[i].box = read8();
            loadCustomServoMixer();
        }
#endif
        break;

    case MSP_SET_3D:
        masterConfig.flight3DConfig.deadband3d_low = read16();
        masterConfig.flight3DConfig.deadband3d_high = read16();
        masterConfig.flight3DConfig.neutral3d = read16();
        masterConfig.flight3DConfig.deadband3d_throttle = read16();
        break;

    case MSP_SET_RC_DEADBAND:
        currentProfile->rcControlsConfig.deadband = read8();
        currentProfile->rcControlsConfig.yaw_deadband = read8();
        currentProfile->rcControlsConfig.alt_hold_deadband = read8();
        break;

    case MSP_SET_RESET_CURR_PID:
        resetPidProfile(&currentProfile->pidProfile);
        break;    

    case MSP_SET_SENSOR_ALIGNMENT:
        masterConfig.sensorAlignmentConfig.gyro_align = read8();
        masterConfig.sensorAlignmentConfig.acc_align = read8();
        masterConfig.sensorAlignmentConfig.mag_align = read8();
        break;
        
    case MSP_RESET_CONF:
        if (!ARMING_FLAG(ARMED)) {
            resetEEPROM();
            readEEPROM();
        }
        break;
    case MSP_ACC_CALIBRATION:
        if (!ARMING_FLAG(ARMED))
            accSetCalibrationCycles(CALIBRATING_ACC_CYCLES);
        break;
    case MSP_MAG_CALIBRATION:
        if (!ARMING_FLAG(ARMED))
            ENABLE_STATE(CALIBRATE_MAG);
        break;
    case MSP_EEPROM_WRITE:
        if (ARMING_FLAG(ARMED)) {
            headSerialError(0);
            return true;
        }
        writeEEPROM();
        readEEPROM();
        break;

#ifdef BLACKBOX
    case MSP_SET_BLACKBOX_CONFIG:
        // Don't allow config to be updated while Blackbox is logging
        if (blackboxMayEditConfig()) {
            masterConfig.blackbox_device = read8();
            masterConfig.blackbox_rate_num = read8();
            masterConfig.blackbox_rate_denom = read8();
        }
        break;
#endif

#ifdef TRANSPONDER
    case MSP_SET_TRANSPONDER_CONFIG:
        if (currentPort->dataSize != sizeof(masterConfig.transponderData)) {
            headSerialError(0);
            break;
        }

        for (i = 0; i < sizeof(masterConfig.transponderData); i++) {
            masterConfig.transponderData[i] = read8();
        }

        transponderUpdateData(masterConfig.transponderData);
        break;
#endif

#ifdef USE_FLASHFS
    case MSP_DATAFLASH_ERASE:
        flashfsEraseCompletely();
        break;
#endif

#ifdef GPS
    case MSP_SET_RAW_GPS:
        if (read8()) {
            ENABLE_STATE(GPS_FIX);
        } else {
            DISABLE_STATE(GPS_FIX);
        }
        GPS_numSat = read8();
        GPS_coord[LAT] = read32();
        GPS_coord[LON] = read32();
        GPS_altitude = read16();
        GPS_speed = read16();
        GPS_update |= 2;        // New data signalisation to GPS functions // FIXME Magic Numbers
        break;
    case MSP_SET_WP:
        wp_no = read8();    //get the wp number
        lat = read32();
        lon = read32();
        alt = read32();     // to set altitude (cm)
        read16();           // future: to set heading (deg)
        read16();           // future: to set time to stay (ms)
        read8();            // future: to set nav flag
        if (wp_no == 0) {
            GPS_home[LAT] = lat;
            GPS_home[LON] = lon;
            DISABLE_FLIGHT_MODE(GPS_HOME_MODE);        // with this flag, GPS_set_next_wp will be called in the next loop -- OK with SERIAL GPS / OK with I2C GPS
            ENABLE_STATE(GPS_FIX_HOME);
            if (alt != 0)
                AltHold = alt;          // temporary implementation to test feature with apps
        } else if (wp_no == 16) {       // OK with SERIAL GPS  --  NOK for I2C GPS / needs more code dev in order to inject GPS coord inside I2C GPS
            GPS_hold[LAT] = lat;
            GPS_hold[LON] = lon;
            if (alt != 0)
                AltHold = alt;          // temporary implementation to test feature with apps
            nav_mode = NAV_MODE_WP;
            GPS_set_next_wp(&GPS_hold[LAT], &GPS_hold[LON]);
        }
        break;
#endif
    case MSP_SET_FEATURE:
        featureClearAll();
        featureSet(read32()); // features bitmap
        break;

    case MSP_SET_VOLTAGE_METER_CONFIG:
        masterConfig.batteryConfig.vbatscale = read8();           // actual vbatscale as intended
        masterConfig.batteryConfig.vbatmincellvoltage = read8();  // vbatlevel_warn1 in MWC2.3 GUI
        masterConfig.batteryConfig.vbatmaxcellvoltage = read8();  // vbatlevel_warn2 in MWC2.3 GUI
        masterConfig.batteryConfig.vbatwarningcellvoltage = read8();  // vbatlevel when buzzer starts to alert
        break;

    case MSP_SET_CURRENT_METER_CONFIG:
        masterConfig.batteryConfig.currentMeterScale = read16();
        masterConfig.batteryConfig.currentMeterOffset = read16();
        masterConfig.batteryConfig.currentMeterType = read8();
        masterConfig.batteryConfig.batteryCapacity = read16();
        break;

#ifndef USE_QUAD_MIXER_ONLY
    case MSP_SET_MIXER:
        masterConfig.mixerMode = read8();
        break;
#endif

    case MSP_SET_RX_CONFIG:
        masterConfig.rxConfig.serialrx_provider = read8();
        masterConfig.rxConfig.maxcheck = read16();
        masterConfig.rxConfig.midrc = read16();
        masterConfig.rxConfig.mincheck = read16();
        masterConfig.rxConfig.spektrum_sat_bind = read8();
        if (currentPort->dataSize > 8) {
            masterConfig.rxConfig.rx_min_usec = read16();
            masterConfig.rxConfig.rx_max_usec = read16();
        }
        break;

<<<<<<< HEAD
    case MSP_SET_FAILSAFE_CONFIG:
        masterConfig.failsafeConfig.failsafe_delay = read8();
        masterConfig.failsafeConfig.failsafe_off_delay = read8();
        masterConfig.failsafeConfig.failsafe_throttle = read16();
        masterConfig.failsafeConfig.failsafe_kill_switch = read8();
        masterConfig.failsafeConfig.failsafe_throttle_low_delay = read16();
        masterConfig.failsafeConfig.failsafe_procedure = read8();
        break;

    case MSP_SET_RXFAIL_CONFIG:
        i = read8();
        if (i < MAX_SUPPORTED_RC_CHANNEL_COUNT) {
            masterConfig.rxConfig.failsafe_channel_configurations[i].mode = read8();
            masterConfig.rxConfig.failsafe_channel_configurations[i].step = CHANNEL_VALUE_TO_RXFAIL_STEP(read16());
        } else {
            headSerialError(0);
        }
        break;

=======
>>>>>>> 1b063461
    case MSP_SET_RSSI_CONFIG:
        masterConfig.rxConfig.rssi_channel = read8();
        break;

    case MSP_SET_RX_MAP:
        for (i = 0; i < MAX_MAPPABLE_RX_INPUTS; i++) {
            masterConfig.rxConfig.rcmap[i] = read8();
        }
        break;

    case MSP_SET_BF_CONFIG:

#ifdef USE_QUAD_MIXER_ONLY
        read8(); // mixerMode ignored
#else
        masterConfig.mixerMode = read8(); // mixerMode
#endif

        featureClearAll();
        featureSet(read32()); // features bitmap

        masterConfig.rxConfig.serialrx_provider = read8(); // serialrx_type

        boardAlignment.rollDegrees = read16(); // board_align_roll
        boardAlignment.pitchDegrees = read16(); // board_align_pitch
        boardAlignment.yawDegrees = read16(); // board_align_yaw

        masterConfig.batteryConfig.currentMeterScale = read16();
        masterConfig.batteryConfig.currentMeterOffset = read16();
        break;

    case MSP_SET_CF_SERIAL_CONFIG:
        {
            uint8_t portConfigSize = sizeof(uint8_t) + sizeof(uint16_t) + (sizeof(uint8_t) * 4);

            if (currentPort->dataSize % portConfigSize != 0) {
                headSerialError(0);
                break;
            }

            uint8_t remainingPortsInPacket = currentPort->dataSize / portConfigSize;

            while (remainingPortsInPacket--) {
                uint8_t identifier = read8();

                serialPortConfig_t *portConfig = serialFindPortConfiguration(identifier);
                if (!portConfig) {
                    headSerialError(0);
                    break;
                }

                portConfig->identifier = identifier;
                portConfig->functionMask = read16();
                portConfig->msp_baudrateIndex = read8();
                portConfig->gps_baudrateIndex = read8();
                portConfig->telemetry_baudrateIndex = read8();
                portConfig->blackbox_baudrateIndex = read8();
            }
        }
        break;

#ifdef LED_STRIP
    case MSP_SET_LED_COLORS:
        for (i = 0; i < CONFIGURABLE_COLOR_COUNT; i++) {
            hsvColor_t *color = &masterConfig.colors[i];
            color->h = read16();
            color->s = read8();
            color->v = read8();
        }
        break;

    case MSP_SET_LED_STRIP_CONFIG:
        {
            i = read8();
            if (i >= MAX_LED_STRIP_LENGTH || currentPort->dataSize != (1 + 7)) {
                headSerialError(0);
                break;
            }
            ledConfig_t *ledConfig = &masterConfig.ledConfigs[i];
            uint16_t mask;
            // currently we're storing directions and functions in a uint16 (flags)
            // the msp uses 2 x uint16_t to cater for future expansion
            mask = read16();
            ledConfig->flags = (mask << LED_DIRECTION_BIT_OFFSET) & LED_DIRECTION_MASK;

            mask = read16();
            ledConfig->flags |= (mask << LED_FUNCTION_BIT_OFFSET) & LED_FUNCTION_MASK;

            mask = read8();
            ledConfig->xy = CALCULATE_LED_X(mask);

            mask = read8();
            ledConfig->xy |= CALCULATE_LED_Y(mask);

            ledConfig->color = read8();

            reevalulateLedConfig();
        }
        break;
#endif
    case MSP_REBOOT:
        isRebootScheduled = true;
        break;

#ifdef USE_SERIAL_1WIRE
    case MSP_SET_1WIRE:
        // get channel number
        i = read8();
        // we do not give any data back, assume channel number is transmitted OK
        if (i == 0xFF) {
            // 0xFF -> preinitialize the Passthrough
            // switch all motor lines HI
            usb1WireInitialize();
            // reply the count of ESC found
            headSerialReply(1);
            serialize8(escCount);

            // and come back right afterwards
            // rem: App: Wait at least appx. 500 ms for BLHeli to jump into
            // bootloader mode before try to connect any ESC

            return true;
        }
        else {
            // Check for channel number 0..ESC_COUNT-1
            if (i < escCount) {
                // because we do not come back after calling usb1WirePassthrough
                // proceed with a success reply first
                headSerialReply(0);
                tailSerialReply();
                // flush the transmit buffer
                bufWriterFlush(writer);
                // wait for all data to send
                waitForSerialPortToFinishTransmitting(currentPort->port);
                // Start to activate here
                // motor 1 => index 0
                
                // search currentPort portIndex
                /* next lines seems to be unnecessary, because the currentPort always point to the same mspPorts[portIndex]
                uint8_t portIndex;	
				for (portIndex = 0; portIndex < MAX_MSP_PORT_COUNT; portIndex++) {
					if (currentPort == &mspPorts[portIndex]) {
						break;
					}
				}
				*/
                mspReleasePortIfAllocated(mspSerialPort); // CloseSerialPort also marks currentPort as UNUSED_PORT
                usb1WirePassthrough(i);
                // Wait a bit more to let App read the 0 byte and switch baudrate
                // 2ms will most likely do the job, but give some grace time
                delay(10);
                // rebuild/refill currentPort structure, does openSerialPort if marked UNUSED_PORT - used ports are skiped
                mspAllocateSerialPorts(&masterConfig.serialConfig);
                /* restore currentPort and mspSerialPort
                setCurrentPort(&mspPorts[portIndex]); // not needed same index will be restored
                */ 
                // former used MSP uart is active again
                // restore MSP_SET_1WIRE as current command for correct headSerialReply(0)
                currentPort->cmdMSP = MSP_SET_1WIRE;
            } else {
                // ESC channel higher than max. allowed
                // rem: BLHeliSuite will not support more than 8
                headSerialError(0);
            }
            // proceed as usual with MSP commands
            // and wait to switch to next channel
            // rem: App needs to call MSP_BOOT to deinitialize Passthrough
        }
        break;
#endif
    default:
        // we do not know how to handle the (valid) message, indicate error MSP $M!
        return false;
    }
    headSerialReply(0);
    return true;
}

STATIC_UNIT_TESTED void mspProcessReceivedCommand() {
    if (!(processOutCommand(currentPort->cmdMSP) || processInCommand())) {
        headSerialError(0);
    }
    tailSerialReply();
    currentPort->c_state = IDLE;
}

static bool mspProcessReceivedData(uint8_t c)
{
    if (currentPort->c_state == IDLE) {
        if (c == '$') {
            currentPort->c_state = HEADER_START;
        } else {
            return false;
        }
    } else if (currentPort->c_state == HEADER_START) {
        currentPort->c_state = (c == 'M') ? HEADER_M : IDLE;
    } else if (currentPort->c_state == HEADER_M) {
        currentPort->c_state = (c == '<') ? HEADER_ARROW : IDLE;
    } else if (currentPort->c_state == HEADER_ARROW) {
        if (c > MSP_PORT_INBUF_SIZE) {
            currentPort->c_state = IDLE;

        } else {
            currentPort->dataSize = c;
            currentPort->offset = 0;
            currentPort->checksum = 0;
            currentPort->indRX = 0;
            currentPort->checksum ^= c;
            currentPort->c_state = HEADER_SIZE;
        }
    } else if (currentPort->c_state == HEADER_SIZE) {
        currentPort->cmdMSP = c;
        currentPort->checksum ^= c;
        currentPort->c_state = HEADER_CMD;
    } else if (currentPort->c_state == HEADER_CMD && currentPort->offset < currentPort->dataSize) {
        currentPort->checksum ^= c;
        currentPort->inBuf[currentPort->offset++] = c;
    } else if (currentPort->c_state == HEADER_CMD && currentPort->offset >= currentPort->dataSize) {
        if (currentPort->checksum == c) {
            currentPort->c_state = COMMAND_RECEIVED;
        } else {
            currentPort->c_state = IDLE;
        }
    }
    return true;
}

STATIC_UNIT_TESTED void setCurrentPort(mspPort_t *port)
{
    currentPort = port;
    mspSerialPort = currentPort->port;
}

void mspProcess(void)
{
    uint8_t portIndex;
    mspPort_t *candidatePort;

    for (portIndex = 0; portIndex < MAX_MSP_PORT_COUNT; portIndex++) {
        candidatePort = &mspPorts[portIndex];
        if (!candidatePort->port) {
            continue;
        }

        setCurrentPort(candidatePort);
        // Big enough to fit a MSP_STATUS in one write.
        uint8_t buf[sizeof(bufWriter_t) + 20];
        writer = bufWriterInit(buf, sizeof(buf),
                               (bufWrite_t)serialWriteBufShim, currentPort->port);

        while (serialRxBytesWaiting(mspSerialPort)) {

            uint8_t c = serialRead(mspSerialPort);
            bool consumed = mspProcessReceivedData(c);

            if (!consumed && !ARMING_FLAG(ARMED)) {
                evaluateOtherData(mspSerialPort, c);
            }

            if (currentPort->c_state == COMMAND_RECEIVED) {
                mspProcessReceivedCommand();
                break; // process one command at a time so as not to block.
            }
        }

        bufWriterFlush(writer);

        if (isRebootScheduled) {
            waitForSerialPortToFinishTransmitting(candidatePort->port);
            stopMotors();
            handleOneshotFeatureChangeOnRestart();
            systemReset();
        }
    }
}<|MERGE_RESOLUTION|>--- conflicted
+++ resolved
@@ -53,12 +53,9 @@
 #include "io/serial.h"
 #include "io/ledstrip.h"
 #include "io/flashfs.h"
-<<<<<<< HEAD
 #include "io/transponder_ir.h"
 #include "io/asyncfatfs/asyncfatfs.h"
-=======
 #include "io/msp_protocol.h"
->>>>>>> 1b063461
 
 #include "telemetry/telemetry.h"
 
@@ -106,52 +103,8 @@
 
 void useRcControlsConfig(modeActivationCondition_t *modeActivationConditions, escAndServoConfig_t *escAndServoConfigToUse, pidProfile_t *pidProfileToUse);
 
-<<<<<<< HEAD
-const char * const flightControllerIdentifier = CLEANFLIGHT_IDENTIFIER; // 4 UPPER CASE alpha numeric characters that identify the flight controller.
-=======
-/**
- * MSP Guidelines, emphasis is used to clarify.
- *
- * Each FlightController (FC, Server) MUST change the API version when any MSP command is added, deleted, or changed.
- *
- * If you fork the FC source code and release your own version, you MUST change the Flight Controller Identifier.
- *
- * NEVER release a modified copy of this code that shares the same Flight controller IDENT and API version
- * if the API doesn't match EXACTLY.
- *
- * Consumers of the API (API clients) SHOULD first attempt to get a response from the MSP_API_VERSION command.
- * If no response is obtained then client MAY try the legacy MSP_IDENT command.
- *
- * API consumers should ALWAYS handle communication failures gracefully and attempt to continue
- * without the information if possible.  Clients MAY log/display a suitable message.
- *
- * API clients should NOT attempt any communication if they can't handle the returned API MAJOR VERSION.
- *
- * API clients SHOULD attempt communication if the API MINOR VERSION has increased from the time
- * the API client was written and handle command failures gracefully.  Clients MAY disable
- * functionality that depends on the commands while still leaving other functionality intact.
- * Clients SHOULD operate in READ-ONLY mode and SHOULD present a warning to the user to state
- * that the newer API version may cause problems before using API commands that change FC state.
- *
- * It is for this reason that each MSP command should be specific as possible, such that changes
- * to commands break as little functionality as possible.
- *
- * API client authors MAY use a compatibility matrix/table when determining if they can support
- * a given command from a given flight controller at a given api version level.
- *
- * Developers MUST NOT create new MSP commands that do more than one thing.
- *
- * Failure to follow these guidelines will likely invoke the wrath of developers trying to write tools
- * that use the API and the users of those tools.
- */
-
 static const char * const flightControllerIdentifier = CLEANFLIGHT_IDENTIFIER; // 4 UPPER CASE alpha numeric characters that identify the flight controller.
 static const char * const boardIdentifier = TARGET_BOARD_IDENTIFIER;
-
-#define INBUF_SIZE 64
-
-#define SERVO_CHUNK_SIZE 7
->>>>>>> 1b063461
 
 typedef struct box_e {
     const uint8_t boxId;         // see boxId_e
@@ -294,14 +247,12 @@
     serialEndWrite(mspSerialPort);
 }
 
-#ifdef USE_SERVOS
 static void s_struct(uint8_t *cb, uint8_t siz)
 {
     headSerialReply(siz);
     while (siz--)
         serialize8(*cb++);
 }
-#endif
 
 static void serializeNames(const char *s)
 {
@@ -648,7 +599,6 @@
     const pgRegistry_t *reg = pgFind(cmdMSP);
 
     if (reg != NULL) {
-        headSerialReply(reg->size);
         s_struct(reg->base, reg->size);
         return true;
     }
@@ -1081,15 +1031,14 @@
         serialize16(masterConfig.rxConfig.rx_max_usec);
         break;
 
-<<<<<<< HEAD
     case MSP_FAILSAFE_CONFIG:
         headSerialReply(8);
-        serialize8(masterConfig.failsafeConfig.failsafe_delay);
-        serialize8(masterConfig.failsafeConfig.failsafe_off_delay);
-        serialize16(masterConfig.failsafeConfig.failsafe_throttle);
-        serialize8(masterConfig.failsafeConfig.failsafe_kill_switch);
-        serialize16(masterConfig.failsafeConfig.failsafe_throttle_low_delay);
-        serialize8(masterConfig.failsafeConfig.failsafe_procedure);
+        serialize8(failsafeConfig.failsafe_delay);
+        serialize8(failsafeConfig.failsafe_off_delay);
+        serialize16(failsafeConfig.failsafe_throttle);
+        serialize8(failsafeConfig.failsafe_kill_switch);
+        serialize16(failsafeConfig.failsafe_throttle_low_delay);
+        serialize8(failsafeConfig.failsafe_procedure);
         break;
 
     case MSP_RXFAIL_CONFIG:
@@ -1099,9 +1048,6 @@
             serialize16(RXFAIL_STEP_TO_CHANNEL_VALUE(masterConfig.rxConfig.failsafe_channel_configurations[i].step));
         }
         break;
-
-=======
->>>>>>> 1b063461
     case MSP_RSSI_CONFIG:
         headSerialReply(1);
         serialize8(masterConfig.rxConfig.rssi_channel);
@@ -1268,6 +1214,7 @@
 
     if (reg != NULL) {
         pgLoad(reg, currentPort->inBuf + currentPort->indRX, currentPort->dataSize);
+        headSerialReply(0);
         return true;
     }
 
@@ -1635,14 +1582,13 @@
         }
         break;
 
-<<<<<<< HEAD
     case MSP_SET_FAILSAFE_CONFIG:
-        masterConfig.failsafeConfig.failsafe_delay = read8();
-        masterConfig.failsafeConfig.failsafe_off_delay = read8();
-        masterConfig.failsafeConfig.failsafe_throttle = read16();
-        masterConfig.failsafeConfig.failsafe_kill_switch = read8();
-        masterConfig.failsafeConfig.failsafe_throttle_low_delay = read16();
-        masterConfig.failsafeConfig.failsafe_procedure = read8();
+        failsafeConfig.failsafe_delay = read8();
+        failsafeConfig.failsafe_off_delay = read8();
+        failsafeConfig.failsafe_throttle = read16();
+        failsafeConfig.failsafe_kill_switch = read8();
+        failsafeConfig.failsafe_throttle_low_delay = read16();
+        failsafeConfig.failsafe_procedure = read8();
         break;
 
     case MSP_SET_RXFAIL_CONFIG:
@@ -1655,8 +1601,6 @@
         }
         break;
 
-=======
->>>>>>> 1b063461
     case MSP_SET_RSSI_CONFIG:
         masterConfig.rxConfig.rssi_channel = read8();
         break;
