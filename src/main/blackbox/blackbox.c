/*
 * This file is part of Cleanflight.
 *
 * Cleanflight is free software: you can redistribute it and/or modify
 * it under the terms of the GNU General Public License as published by
 * the Free Software Foundation, either version 3 of the License, or
 * (at your option) any later version.
 *
 * Cleanflight is distributed in the hope that it will be useful,
 * but WITHOUT ANY WARRANTY; without even the implied warranty of
 * MERCHANTABILITY or FITNESS FOR A PARTICULAR PURPOSE.  See the
 * GNU General Public License for more details.
 *
 * You should have received a copy of the GNU General Public License
 * along with Cleanflight.  If not, see <http://www.gnu.org/licenses/>.
 */

#include <stdbool.h>
#include <string.h>

#include "platform.h"
#include "version.h"

#ifdef BLACKBOX

#include "common/maths.h"
#include "common/axis.h"
#include "common/color.h"
#include "common/encoding.h"
#include "common/utils.h"

#include "drivers/gpio.h"
#include "drivers/sensor.h"
#include "drivers/system.h"
#include "drivers/serial.h"
#include "drivers/compass.h"
#include "drivers/timer.h"
#include "drivers/pwm_rx.h"
#include "drivers/accgyro.h"
#include "drivers/light_led.h"

#include "sensors/sensors.h"
#include "sensors/boardalignment.h"
#include "sensors/sonar.h"
#include "sensors/compass.h"
#include "sensors/acceleration.h"
#include "sensors/barometer.h"
#include "sensors/gyro.h"
#include "sensors/battery.h"

#include "io/beeper.h"
#include "io/display.h"
#include "io/escservo.h"
#include "io/rc_controls.h"
#include "io/gimbal.h"
#include "io/gps.h"
#include "io/ledstrip.h"
#include "io/serial.h"
#include "io/serial_cli.h"
#include "io/serial_msp.h"
#include "io/statusindicator.h"

#include "rx/rx.h"
#include "rx/msp.h"

#include "telemetry/telemetry.h"

#include "flight/mixer.h"
#include "flight/altitudehold.h"
#include "flight/failsafe.h"
#include "flight/imu.h"
#include "flight/navigation.h"

#include "config/runtime_config.h"
#include "config/config.h"
#include "config/config_profile.h"
#include "config/config_master.h"

#include "blackbox.h"
#include "blackbox_io.h"

#define BLACKBOX_I_INTERVAL 32
#define BLACKBOX_SHUTDOWN_TIMEOUT_MILLIS 200
#define SLOW_FRAME_INTERVAL 4096

#define ARRAY_LENGTH(x) (sizeof((x))/sizeof((x)[0]))

#define STATIC_ASSERT(condition, name ) \
    typedef char assert_failed_ ## name [(condition) ? 1 : -1 ]

// Some macros to make writing FLIGHT_LOG_FIELD_* constants shorter:

#define PREDICT(x) CONCAT(FLIGHT_LOG_FIELD_PREDICTOR_, x)
#define ENCODING(x) CONCAT(FLIGHT_LOG_FIELD_ENCODING_, x)
#define CONDITION(x) CONCAT(FLIGHT_LOG_FIELD_CONDITION_, x)
#define UNSIGNED FLIGHT_LOG_FIELD_UNSIGNED
#define SIGNED FLIGHT_LOG_FIELD_SIGNED

static const char blackboxHeader[] =
    "H Product:Blackbox flight data recorder by Nicholas Sherlock\n"
    "H Data version:2\n"
    "H I interval:" STR(BLACKBOX_I_INTERVAL) "\n";

static const char* const blackboxFieldHeaderNames[] = {
    "name",
    "signed",
    "predictor",
    "encoding",
    "predictor",
    "encoding"
};

/* All field definition structs should look like this (but with longer arrs): */
typedef struct blackboxFieldDefinition_s {
    const char *name;
    // If the field name has a number to be included in square brackets [1] afterwards, set it here, or -1 for no brackets:
    int8_t fieldNameIndex;

    // Each member of this array will be the value to print for this field for the given header index
    uint8_t arr[1];
} blackboxFieldDefinition_t;

#define BLACKBOX_DELTA_FIELD_HEADER_COUNT       ARRAY_LENGTH(blackboxFieldHeaderNames)
#define BLACKBOX_SIMPLE_FIELD_HEADER_COUNT      (BLACKBOX_DELTA_FIELD_HEADER_COUNT - 2)
#define BLACKBOX_CONDITIONAL_FIELD_HEADER_COUNT (BLACKBOX_DELTA_FIELD_HEADER_COUNT - 2)

typedef struct blackboxSimpleFieldDefinition_s {
    const char *name;
    int8_t fieldNameIndex;

    uint8_t isSigned;
    uint8_t predict;
    uint8_t encode;
} blackboxSimpleFieldDefinition_t;

typedef struct blackboxConditionalFieldDefinition_s {
    const char *name;
    int8_t fieldNameIndex;

    uint8_t isSigned;
    uint8_t predict;
    uint8_t encode;
    uint8_t condition; // Decide whether this field should appear in the log
} blackboxConditionalFieldDefinition_t;

typedef struct blackboxDeltaFieldDefinition_s {
    const char *name;
    int8_t fieldNameIndex;

    uint8_t isSigned;
    uint8_t Ipredict;
    uint8_t Iencode;
    uint8_t Ppredict;
    uint8_t Pencode;
    uint8_t condition; // Decide whether this field should appear in the log
} blackboxDeltaFieldDefinition_t;

/**
 * Description of the blackbox fields we are writing in our main intra (I) and inter (P) frames. This description is
 * written into the flight log header so the log can be properly interpreted (but these definitions don't actually cause
 * the encoding to happen, we have to encode the flight log ourselves in write{Inter|Intra}frame() in a way that matches
 * the encoding we've promised here).
 */
static const blackboxDeltaFieldDefinition_t blackboxMainFields[] = {
    /* loopIteration doesn't appear in P frames since it always increments */
    {"loopIteration",-1, UNSIGNED, .Ipredict = PREDICT(0),     .Iencode = ENCODING(UNSIGNED_VB), .Ppredict = PREDICT(INC),           .Pencode = FLIGHT_LOG_FIELD_ENCODING_NULL, CONDITION(ALWAYS)},
    /* Time advances pretty steadily so the P-frame prediction is a straight line */
    {"time",       -1, UNSIGNED, .Ipredict = PREDICT(0),       .Iencode = ENCODING(UNSIGNED_VB), .Ppredict = PREDICT(STRAIGHT_LINE), .Pencode = ENCODING(SIGNED_VB), CONDITION(ALWAYS)},
    {"axisP",       0, SIGNED,   .Ipredict = PREDICT(0),       .Iencode = ENCODING(SIGNED_VB),   .Ppredict = PREDICT(PREVIOUS),      .Pencode = ENCODING(SIGNED_VB), CONDITION(ALWAYS)},
    {"axisP",       1, SIGNED,   .Ipredict = PREDICT(0),       .Iencode = ENCODING(SIGNED_VB),   .Ppredict = PREDICT(PREVIOUS),      .Pencode = ENCODING(SIGNED_VB), CONDITION(ALWAYS)},
    {"axisP",       2, SIGNED,   .Ipredict = PREDICT(0),       .Iencode = ENCODING(SIGNED_VB),   .Ppredict = PREDICT(PREVIOUS),      .Pencode = ENCODING(SIGNED_VB), CONDITION(ALWAYS)},
    /* I terms get special packed encoding in P frames: */
    {"axisI",       0, SIGNED,   .Ipredict = PREDICT(0),       .Iencode = ENCODING(SIGNED_VB),   .Ppredict = PREDICT(PREVIOUS),      .Pencode = ENCODING(TAG2_3S32), CONDITION(ALWAYS)},
    {"axisI",       1, SIGNED,   .Ipredict = PREDICT(0),       .Iencode = ENCODING(SIGNED_VB),   .Ppredict = PREDICT(PREVIOUS),      .Pencode = ENCODING(TAG2_3S32), CONDITION(ALWAYS)},
    {"axisI",       2, SIGNED,   .Ipredict = PREDICT(0),       .Iencode = ENCODING(SIGNED_VB),   .Ppredict = PREDICT(PREVIOUS),      .Pencode = ENCODING(TAG2_3S32), CONDITION(ALWAYS)},
    {"axisD",       0, SIGNED,   .Ipredict = PREDICT(0),       .Iencode = ENCODING(SIGNED_VB),   .Ppredict = PREDICT(PREVIOUS),      .Pencode = ENCODING(SIGNED_VB), CONDITION(NONZERO_PID_D_0)},
    {"axisD",       1, SIGNED,   .Ipredict = PREDICT(0),       .Iencode = ENCODING(SIGNED_VB),   .Ppredict = PREDICT(PREVIOUS),      .Pencode = ENCODING(SIGNED_VB), CONDITION(NONZERO_PID_D_1)},
    {"axisD",       2, SIGNED,   .Ipredict = PREDICT(0),       .Iencode = ENCODING(SIGNED_VB),   .Ppredict = PREDICT(PREVIOUS),      .Pencode = ENCODING(SIGNED_VB), CONDITION(NONZERO_PID_D_2)},
    /* rcCommands are encoded together as a group in P-frames: */
    {"rcCommand",   0, SIGNED,   .Ipredict = PREDICT(0),       .Iencode = ENCODING(SIGNED_VB),   .Ppredict = PREDICT(PREVIOUS),      .Pencode = ENCODING(TAG8_4S16), CONDITION(ALWAYS)},
    {"rcCommand",   1, SIGNED,   .Ipredict = PREDICT(0),       .Iencode = ENCODING(SIGNED_VB),   .Ppredict = PREDICT(PREVIOUS),      .Pencode = ENCODING(TAG8_4S16), CONDITION(ALWAYS)},
    {"rcCommand",   2, SIGNED,   .Ipredict = PREDICT(0),       .Iencode = ENCODING(SIGNED_VB),   .Ppredict = PREDICT(PREVIOUS),      .Pencode = ENCODING(TAG8_4S16), CONDITION(ALWAYS)},
    /* Throttle is always in the range [minthrottle..maxthrottle]: */
    {"rcCommand",   3, UNSIGNED, .Ipredict = PREDICT(MINTHROTTLE), .Iencode = ENCODING(UNSIGNED_VB), .Ppredict = PREDICT(PREVIOUS),  .Pencode = ENCODING(TAG8_4S16), CONDITION(ALWAYS)},

    {"vbatLatest",    -1, UNSIGNED, .Ipredict = PREDICT(VBATREF),  .Iencode = ENCODING(NEG_14BIT),   .Ppredict = PREDICT(PREVIOUS),  .Pencode = ENCODING(TAG8_8SVB), FLIGHT_LOG_FIELD_CONDITION_VBAT},
    {"amperageLatest",-1, UNSIGNED, .Ipredict = PREDICT(0),        .Iencode = ENCODING(UNSIGNED_VB), .Ppredict = PREDICT(PREVIOUS),  .Pencode = ENCODING(TAG8_8SVB), FLIGHT_LOG_FIELD_CONDITION_AMPERAGE_ADC},

#ifdef MAG
    {"magADC",      0, SIGNED,   .Ipredict = PREDICT(0),       .Iencode = ENCODING(SIGNED_VB),   .Ppredict = PREDICT(PREVIOUS),      .Pencode = ENCODING(TAG8_8SVB), FLIGHT_LOG_FIELD_CONDITION_MAG},
    {"magADC",      1, SIGNED,   .Ipredict = PREDICT(0),       .Iencode = ENCODING(SIGNED_VB),   .Ppredict = PREDICT(PREVIOUS),      .Pencode = ENCODING(TAG8_8SVB), FLIGHT_LOG_FIELD_CONDITION_MAG},
    {"magADC",      2, SIGNED,   .Ipredict = PREDICT(0),       .Iencode = ENCODING(SIGNED_VB),   .Ppredict = PREDICT(PREVIOUS),      .Pencode = ENCODING(TAG8_8SVB), FLIGHT_LOG_FIELD_CONDITION_MAG},
#endif
#ifdef BARO
    {"BaroAlt",    -1, SIGNED,   .Ipredict = PREDICT(0),       .Iencode = ENCODING(SIGNED_VB),   .Ppredict = PREDICT(PREVIOUS),      .Pencode = ENCODING(TAG8_8SVB), FLIGHT_LOG_FIELD_CONDITION_BARO},
#endif
#ifdef SONAR
    {"sonarRaw",   -1, SIGNED,   .Ipredict = PREDICT(0),       .Iencode = ENCODING(SIGNED_VB),   .Ppredict = PREDICT(PREVIOUS),      .Pencode = ENCODING(TAG8_8SVB), FLIGHT_LOG_FIELD_CONDITION_SONAR},
#endif
    {"rssi",       -1, UNSIGNED, .Ipredict = PREDICT(0),       .Iencode = ENCODING(UNSIGNED_VB), .Ppredict = PREDICT(PREVIOUS),      .Pencode = ENCODING(TAG8_8SVB), FLIGHT_LOG_FIELD_CONDITION_RSSI},

    /* Gyros and accelerometers base their P-predictions on the average of the previous 2 frames to reduce noise impact */
    {"gyroADC",   0, SIGNED,   .Ipredict = PREDICT(0),       .Iencode = ENCODING(SIGNED_VB),   .Ppredict = PREDICT(AVERAGE_2),     .Pencode = ENCODING(SIGNED_VB), CONDITION(ALWAYS)},
    {"gyroADC",   1, SIGNED,   .Ipredict = PREDICT(0),       .Iencode = ENCODING(SIGNED_VB),   .Ppredict = PREDICT(AVERAGE_2),     .Pencode = ENCODING(SIGNED_VB), CONDITION(ALWAYS)},
    {"gyroADC",   2, SIGNED,   .Ipredict = PREDICT(0),       .Iencode = ENCODING(SIGNED_VB),   .Ppredict = PREDICT(AVERAGE_2),     .Pencode = ENCODING(SIGNED_VB), CONDITION(ALWAYS)},
    {"accSmooth",  0, SIGNED,   .Ipredict = PREDICT(0),       .Iencode = ENCODING(SIGNED_VB),   .Ppredict = PREDICT(AVERAGE_2),     .Pencode = ENCODING(SIGNED_VB), CONDITION(ALWAYS)},
    {"accSmooth",  1, SIGNED,   .Ipredict = PREDICT(0),       .Iencode = ENCODING(SIGNED_VB),   .Ppredict = PREDICT(AVERAGE_2),     .Pencode = ENCODING(SIGNED_VB), CONDITION(ALWAYS)},
    {"accSmooth",  2, SIGNED,   .Ipredict = PREDICT(0),       .Iencode = ENCODING(SIGNED_VB),   .Ppredict = PREDICT(AVERAGE_2),     .Pencode = ENCODING(SIGNED_VB), CONDITION(ALWAYS)},
    /* Motors only rarely drops under minthrottle (when stick falls below mincommand), so predict minthrottle for it and use *unsigned* encoding (which is large for negative numbers but more compact for positive ones): */
    {"motor",      0, UNSIGNED, .Ipredict = PREDICT(MINTHROTTLE), .Iencode = ENCODING(UNSIGNED_VB), .Ppredict = PREDICT(AVERAGE_2), .Pencode = ENCODING(SIGNED_VB), CONDITION(AT_LEAST_MOTORS_1)},
    /* Subsequent motors base their I-frame values on the first one, P-frame values on the average of last two frames: */
    {"motor",      1, UNSIGNED, .Ipredict = PREDICT(MOTOR_0), .Iencode = ENCODING(SIGNED_VB),   .Ppredict = PREDICT(AVERAGE_2),     .Pencode = ENCODING(SIGNED_VB), CONDITION(AT_LEAST_MOTORS_2)},
    {"motor",      2, UNSIGNED, .Ipredict = PREDICT(MOTOR_0), .Iencode = ENCODING(SIGNED_VB),   .Ppredict = PREDICT(AVERAGE_2),     .Pencode = ENCODING(SIGNED_VB), CONDITION(AT_LEAST_MOTORS_3)},
    {"motor",      3, UNSIGNED, .Ipredict = PREDICT(MOTOR_0), .Iencode = ENCODING(SIGNED_VB),   .Ppredict = PREDICT(AVERAGE_2),     .Pencode = ENCODING(SIGNED_VB), CONDITION(AT_LEAST_MOTORS_4)},
    {"motor",      4, UNSIGNED, .Ipredict = PREDICT(MOTOR_0), .Iencode = ENCODING(SIGNED_VB),   .Ppredict = PREDICT(AVERAGE_2),     .Pencode = ENCODING(SIGNED_VB), CONDITION(AT_LEAST_MOTORS_5)},
    {"motor",      5, UNSIGNED, .Ipredict = PREDICT(MOTOR_0), .Iencode = ENCODING(SIGNED_VB),   .Ppredict = PREDICT(AVERAGE_2),     .Pencode = ENCODING(SIGNED_VB), CONDITION(AT_LEAST_MOTORS_6)},
    {"motor",      6, UNSIGNED, .Ipredict = PREDICT(MOTOR_0), .Iencode = ENCODING(SIGNED_VB),   .Ppredict = PREDICT(AVERAGE_2),     .Pencode = ENCODING(SIGNED_VB), CONDITION(AT_LEAST_MOTORS_7)},
    {"motor",      7, UNSIGNED, .Ipredict = PREDICT(MOTOR_0), .Iencode = ENCODING(SIGNED_VB),   .Ppredict = PREDICT(AVERAGE_2),     .Pencode = ENCODING(SIGNED_VB), CONDITION(AT_LEAST_MOTORS_8)},

    /* Tricopter tail servo */
    {"servo",      5, UNSIGNED, .Ipredict = PREDICT(1500),    .Iencode = ENCODING(SIGNED_VB),   .Ppredict = PREDICT(PREVIOUS),      .Pencode = ENCODING(SIGNED_VB), CONDITION(TRICOPTER)}
};

#ifdef GPS
// GPS position/vel frame
static const blackboxConditionalFieldDefinition_t blackboxGpsGFields[] = {
    {"time",              -1, UNSIGNED, PREDICT(LAST_MAIN_FRAME_TIME), ENCODING(UNSIGNED_VB), CONDITION(NOT_LOGGING_EVERY_FRAME)},
    {"GPS_numSat",        -1, UNSIGNED, PREDICT(0),          ENCODING(UNSIGNED_VB), CONDITION(ALWAYS)},
    {"GPS_coord",          0, SIGNED,   PREDICT(HOME_COORD), ENCODING(SIGNED_VB),   CONDITION(ALWAYS)},
    {"GPS_coord",          1, SIGNED,   PREDICT(HOME_COORD), ENCODING(SIGNED_VB),   CONDITION(ALWAYS)},
    {"GPS_altitude",      -1, UNSIGNED, PREDICT(0),          ENCODING(UNSIGNED_VB), CONDITION(ALWAYS)},
    {"GPS_speed",         -1, UNSIGNED, PREDICT(0),          ENCODING(UNSIGNED_VB), CONDITION(ALWAYS)},
    {"GPS_ground_course", -1, UNSIGNED, PREDICT(0),          ENCODING(UNSIGNED_VB), CONDITION(ALWAYS)}
};

// GPS home frame
static const blackboxSimpleFieldDefinition_t blackboxGpsHFields[] = {
    {"GPS_home",           0, SIGNED,   PREDICT(0),          ENCODING(SIGNED_VB)},
    {"GPS_home",           1, SIGNED,   PREDICT(0),          ENCODING(SIGNED_VB)}
};
#endif

// Rarely-updated fields
static const blackboxSimpleFieldDefinition_t blackboxSlowFields[] = {
    {"flightModeFlags",       -1, UNSIGNED, PREDICT(0),      ENCODING(UNSIGNED_VB)},
    {"stateFlags",            -1, UNSIGNED, PREDICT(0),      ENCODING(UNSIGNED_VB)},

    {"failsafePhase",         -1, UNSIGNED, PREDICT(0),      ENCODING(TAG2_3S32)},
    {"rxSignalReceived",      -1, UNSIGNED, PREDICT(0),      ENCODING(TAG2_3S32)},
    {"rxFlightChannelsValid", -1, UNSIGNED, PREDICT(0),      ENCODING(TAG2_3S32)}
};

typedef enum BlackboxState {
    BLACKBOX_STATE_DISABLED = 0,
    BLACKBOX_STATE_STOPPED,
    BLACKBOX_STATE_SEND_HEADER,
    BLACKBOX_STATE_SEND_MAIN_FIELD_HEADER,
    BLACKBOX_STATE_SEND_GPS_H_HEADER,
    BLACKBOX_STATE_SEND_GPS_G_HEADER,
    BLACKBOX_STATE_SEND_SLOW_HEADER,
    BLACKBOX_STATE_SEND_SYSINFO,
    BLACKBOX_STATE_PAUSED,
    BLACKBOX_STATE_RUNNING,
    BLACKBOX_STATE_SHUTTING_DOWN
} BlackboxState;

<<<<<<< HEAD
typedef struct blackboxMainState_s {
=======
#define BLACKBOX_FIRST_HEADER_SENDING_STATE BLACKBOX_STATE_SEND_HEADER
#define BLACKBOX_LAST_HEADER_SENDING_STATE BLACKBOX_STATE_SEND_SYSINFO

typedef struct blackboxMainState_t {
>>>>>>> ca2a6d9c
    uint32_t time;

    int32_t axisPID_P[XYZ_AXIS_COUNT], axisPID_I[XYZ_AXIS_COUNT], axisPID_D[XYZ_AXIS_COUNT];

    int16_t rcCommand[4];
    int16_t gyroADC[XYZ_AXIS_COUNT];
    int16_t accSmooth[XYZ_AXIS_COUNT];
    int16_t motor[MAX_SUPPORTED_MOTORS];
    int16_t servo[MAX_SUPPORTED_SERVOS];

    uint16_t vbatLatest;
    uint16_t amperageLatest;

#ifdef BARO
    int32_t BaroAlt;
#endif
#ifdef MAG
    int16_t magADC[XYZ_AXIS_COUNT];
#endif
#ifdef SONAR
    int32_t sonarRaw;
#endif
    uint16_t rssi;
} blackboxMainState_t;

typedef struct blackboxGpsState_s {
    int32_t GPS_home[2], GPS_coord[2];
    uint8_t GPS_numSat;
} blackboxGpsState_t;

// This data is updated really infrequently:
typedef struct blackboxSlowState_s {
    uint16_t flightModeFlags;
    uint8_t stateFlags;
    uint8_t failsafePhase;
    bool rxSignalReceived;
    bool rxFlightChannelsValid;
} __attribute__((__packed__)) blackboxSlowState_t; // We pack this struct so that padding doesn't interfere with memcmp()

//From mixer.c:
extern uint8_t motorCount;

//From mw.c:
extern uint32_t currentTime;

//From rx.c:
extern uint16_t rssi;

static BlackboxState blackboxState = BLACKBOX_STATE_DISABLED;

static uint32_t blackboxLastArmingBeep = 0;

static struct {
    uint32_t headerIndex;

    /* Since these fields are used during different blackbox states (never simultaneously) we can
     * overlap them to save on RAM
     */
    union {
        int fieldIndex;
        uint32_t startTime;
    } u;
} xmitState;

// Cache for FLIGHT_LOG_FIELD_CONDITION_* test results:
static uint32_t blackboxConditionCache;

STATIC_ASSERT((sizeof(blackboxConditionCache) * 8) >= FLIGHT_LOG_FIELD_CONDITION_NEVER, too_many_flight_log_conditions);

static uint32_t blackboxIteration;
static uint16_t blackboxPFrameIndex, blackboxIFrameIndex;
static uint16_t blackboxSlowFrameIterationTimer;

/*
 * We store voltages in I-frames relative to this, which was the voltage when the blackbox was activated.
 * This helps out since the voltage is only expected to fall from that point and we can reduce our diffs
 * to encode:
 */
static uint16_t vbatReference;

static blackboxGpsState_t gpsHistory;
static blackboxSlowState_t slowHistory;

// Keep a history of length 2, plus a buffer for MW to store the new values into
static blackboxMainState_t blackboxHistoryRing[3];

// These point into blackboxHistoryRing, use them to know where to store history of a given age (0, 1 or 2 generations old)
static blackboxMainState_t* blackboxHistory[3];

static bool blackboxModeActivationConditionPresent = false;

static bool blackboxIsOnlyLoggingIntraframes() {
    return masterConfig.blackbox_rate_num == 1 && masterConfig.blackbox_rate_denom == 32;
}

static bool testBlackboxConditionUncached(FlightLogFieldCondition condition)
{
    switch (condition) {
        case FLIGHT_LOG_FIELD_CONDITION_ALWAYS:
            return true;

        case FLIGHT_LOG_FIELD_CONDITION_AT_LEAST_MOTORS_1:
        case FLIGHT_LOG_FIELD_CONDITION_AT_LEAST_MOTORS_2:
        case FLIGHT_LOG_FIELD_CONDITION_AT_LEAST_MOTORS_3:
        case FLIGHT_LOG_FIELD_CONDITION_AT_LEAST_MOTORS_4:
        case FLIGHT_LOG_FIELD_CONDITION_AT_LEAST_MOTORS_5:
        case FLIGHT_LOG_FIELD_CONDITION_AT_LEAST_MOTORS_6:
        case FLIGHT_LOG_FIELD_CONDITION_AT_LEAST_MOTORS_7:
        case FLIGHT_LOG_FIELD_CONDITION_AT_LEAST_MOTORS_8:
            return motorCount >= condition - FLIGHT_LOG_FIELD_CONDITION_AT_LEAST_MOTORS_1 + 1;
        
        case FLIGHT_LOG_FIELD_CONDITION_TRICOPTER:
            return masterConfig.mixerMode == MIXER_TRI || masterConfig.mixerMode == MIXER_CUSTOM_TRI;

        case FLIGHT_LOG_FIELD_CONDITION_NONZERO_PID_D_0:
        case FLIGHT_LOG_FIELD_CONDITION_NONZERO_PID_D_1:
        case FLIGHT_LOG_FIELD_CONDITION_NONZERO_PID_D_2:
            if (IS_PID_CONTROLLER_FP_BASED(currentProfile->pidProfile.pidController)) {
                return currentProfile->pidProfile.D_f[condition - FLIGHT_LOG_FIELD_CONDITION_NONZERO_PID_D_0] != 0;
            } else {
                return currentProfile->pidProfile.D8[condition - FLIGHT_LOG_FIELD_CONDITION_NONZERO_PID_D_0] != 0;
            }

        case FLIGHT_LOG_FIELD_CONDITION_MAG:
#ifdef MAG
            return sensors(SENSOR_MAG);
#else
            return false;
#endif

        case FLIGHT_LOG_FIELD_CONDITION_BARO:
#ifdef BARO
            return sensors(SENSOR_BARO);
#else
            return false;
#endif

        case FLIGHT_LOG_FIELD_CONDITION_VBAT:
            return feature(FEATURE_VBAT);

        case FLIGHT_LOG_FIELD_CONDITION_AMPERAGE_ADC:
            return feature(FEATURE_CURRENT_METER) && masterConfig.batteryConfig.currentMeterType == CURRENT_SENSOR_ADC;

        case FLIGHT_LOG_FIELD_CONDITION_SONAR:
#ifdef SONAR
            return feature(FEATURE_SONAR);
#else
            return false;
#endif

        case FLIGHT_LOG_FIELD_CONDITION_RSSI:
            return masterConfig.rxConfig.rssi_channel > 0 || feature(FEATURE_RSSI_ADC);

        case FLIGHT_LOG_FIELD_CONDITION_NOT_LOGGING_EVERY_FRAME:
            return masterConfig.blackbox_rate_num < masterConfig.blackbox_rate_denom;

        case FLIGHT_LOG_FIELD_CONDITION_NEVER:
            return false;
        default:
            return false;
    }
}

static void blackboxBuildConditionCache()
{
    FlightLogFieldCondition cond;

    blackboxConditionCache = 0;

    for (cond = FLIGHT_LOG_FIELD_CONDITION_FIRST; cond <= FLIGHT_LOG_FIELD_CONDITION_LAST; cond++) {
        if (testBlackboxConditionUncached(cond)) {
            blackboxConditionCache |= 1 << cond;
        }
    }
}

static bool testBlackboxCondition(FlightLogFieldCondition condition)
{
    return (blackboxConditionCache & (1 << condition)) != 0;
}

static void blackboxSetState(BlackboxState newState)
{
    //Perform initial setup required for the new state
    switch (newState) {
        case BLACKBOX_STATE_SEND_HEADER:
            blackboxHeaderBudget = 0;
            xmitState.headerIndex = 0;
            xmitState.u.startTime = millis();
        break;
        case BLACKBOX_STATE_SEND_MAIN_FIELD_HEADER:
        case BLACKBOX_STATE_SEND_GPS_G_HEADER:
        case BLACKBOX_STATE_SEND_GPS_H_HEADER:
        case BLACKBOX_STATE_SEND_SLOW_HEADER:
            xmitState.headerIndex = 0;
            xmitState.u.fieldIndex = -1;
        break;
        case BLACKBOX_STATE_SEND_SYSINFO:
            xmitState.headerIndex = 0;
        break;
        case BLACKBOX_STATE_RUNNING:
            blackboxSlowFrameIterationTimer = SLOW_FRAME_INTERVAL; //Force a slow frame to be written on the first iteration
        break;
        case BLACKBOX_STATE_SHUTTING_DOWN:
            xmitState.u.startTime = millis();
            blackboxDeviceFlush();
        break;
        default:
            ;
    }
    blackboxState = newState;
}

static void writeIntraframe(void)
{
    blackboxMainState_t *blackboxCurrent = blackboxHistory[0];
    int x;

    blackboxWrite('I');

    blackboxWriteUnsignedVB(blackboxIteration);
    blackboxWriteUnsignedVB(blackboxCurrent->time);

    blackboxWriteSignedVBArray(blackboxCurrent->axisPID_P, XYZ_AXIS_COUNT);
    blackboxWriteSignedVBArray(blackboxCurrent->axisPID_I, XYZ_AXIS_COUNT);

    // Don't bother writing the current D term if the corresponding PID setting is zero
    for (x = 0; x < XYZ_AXIS_COUNT; x++) {
        if (testBlackboxCondition(FLIGHT_LOG_FIELD_CONDITION_NONZERO_PID_D_0 + x)) {
            blackboxWriteSignedVB(blackboxCurrent->axisPID_D[x]);
        }
    }

    // Write roll, pitch and yaw first:
    blackboxWriteSigned16VBArray(blackboxCurrent->rcCommand, 3);

    /*
     * Write the throttle separately from the rest of the RC data so we can apply a predictor to it.
     * Throttle lies in range [minthrottle..maxthrottle]:
     */
    blackboxWriteUnsignedVB(blackboxCurrent->rcCommand[THROTTLE] - masterConfig.escAndServoConfig.minthrottle);

    if (testBlackboxCondition(FLIGHT_LOG_FIELD_CONDITION_VBAT)) {
        /*
         * Our voltage is expected to decrease over the course of the flight, so store our difference from
         * the reference:
         *
         * Write 14 bits even if the number is negative (which would otherwise result in 32 bits)
         */
        blackboxWriteUnsignedVB((vbatReference - blackboxCurrent->vbatLatest) & 0x3FFF);
    }

    if (testBlackboxCondition(FLIGHT_LOG_FIELD_CONDITION_AMPERAGE_ADC)) {
        // 12bit value directly from ADC
        blackboxWriteUnsignedVB(blackboxCurrent->amperageLatest);
    }

#ifdef MAG
        if (testBlackboxCondition(FLIGHT_LOG_FIELD_CONDITION_MAG)) {
            blackboxWriteSigned16VBArray(blackboxCurrent->magADC, XYZ_AXIS_COUNT);
        }
#endif

#ifdef BARO
        if (testBlackboxCondition(FLIGHT_LOG_FIELD_CONDITION_BARO)) {
            blackboxWriteSignedVB(blackboxCurrent->BaroAlt);
        }
#endif

#ifdef SONAR
        if (testBlackboxCondition(FLIGHT_LOG_FIELD_CONDITION_SONAR)) {
            blackboxWriteSignedVB(blackboxCurrent->sonarRaw);
        }
#endif

    if (testBlackboxCondition(FLIGHT_LOG_FIELD_CONDITION_RSSI)) {
        blackboxWriteUnsignedVB(blackboxCurrent->rssi);
    }

    blackboxWriteSigned16VBArray(blackboxCurrent->gyroADC, XYZ_AXIS_COUNT);
    blackboxWriteSigned16VBArray(blackboxCurrent->accSmooth, XYZ_AXIS_COUNT);

    //Motors can be below minthrottle when disarmed, but that doesn't happen much
    blackboxWriteUnsignedVB(blackboxCurrent->motor[0] - masterConfig.escAndServoConfig.minthrottle);

    //Motors tend to be similar to each other so use the first motor's value as a predictor of the others
    for (x = 1; x < motorCount; x++) {
        blackboxWriteSignedVB(blackboxCurrent->motor[x] - blackboxCurrent->motor[0]);
    }

    if (testBlackboxCondition(FLIGHT_LOG_FIELD_CONDITION_TRICOPTER)) {
        //Assume the tail spends most of its time around the center
        blackboxWriteSignedVB(blackboxCurrent->servo[5] - 1500);
    }

    //Rotate our history buffers:

    //The current state becomes the new "before" state
    blackboxHistory[1] = blackboxHistory[0];
    //And since we have no other history, we also use it for the "before, before" state
    blackboxHistory[2] = blackboxHistory[0];
    //And advance the current state over to a blank space ready to be filled
    blackboxHistory[0] = ((blackboxHistory[0] - blackboxHistoryRing + 1) % 3) + blackboxHistoryRing;
}

static void blackboxWriteMainStateArrayUsingAveragePredictor(int arrOffsetInHistory, int count)
{
    int16_t *curr  = (int16_t*) ((char*) (blackboxHistory[0]) + arrOffsetInHistory);
    int16_t *prev1 = (int16_t*) ((char*) (blackboxHistory[1]) + arrOffsetInHistory);
    int16_t *prev2 = (int16_t*) ((char*) (blackboxHistory[2]) + arrOffsetInHistory);

    for (int i = 0; i < count; i++) {
        // Predictor is the average of the previous two history states
        int32_t predictor = (prev1[i] + prev2[i]) / 2;

        blackboxWriteSignedVB(curr[i] - predictor);
    }
}

static void writeInterframe(void)
{
    int x;
    int32_t deltas[8];

    blackboxMainState_t *blackboxCurrent = blackboxHistory[0];
    blackboxMainState_t *blackboxLast = blackboxHistory[1];

    blackboxWrite('P');

    //No need to store iteration count since its delta is always 1

    /*
     * Since the difference between the difference between successive times will be nearly zero (due to consistent
     * looptime spacing), use second-order differences.
     */
    blackboxWriteSignedVB((int32_t) (blackboxHistory[0]->time - 2 * blackboxHistory[1]->time + blackboxHistory[2]->time));

    arraySubInt32(deltas, blackboxCurrent->axisPID_P, blackboxLast->axisPID_P, XYZ_AXIS_COUNT);
    blackboxWriteSignedVBArray(deltas, XYZ_AXIS_COUNT);

    /* 
     * The PID I field changes very slowly, most of the time +-2, so use an encoding
     * that can pack all three fields into one byte in that situation.
     */
    arraySubInt32(deltas, blackboxCurrent->axisPID_I, blackboxLast->axisPID_I, XYZ_AXIS_COUNT);
    blackboxWriteTag2_3S32(deltas);
    
    /*
     * The PID D term is frequently set to zero for yaw, which makes the result from the calculation
     * always zero. So don't bother recording D results when PID D terms are zero.
     */
    for (x = 0; x < XYZ_AXIS_COUNT; x++) {
        if (testBlackboxCondition(FLIGHT_LOG_FIELD_CONDITION_NONZERO_PID_D_0 + x)) {
            blackboxWriteSignedVB(blackboxCurrent->axisPID_D[x] - blackboxLast->axisPID_D[x]);
        }
    }

    /*
     * RC tends to stay the same or fairly small for many frames at a time, so use an encoding that
     * can pack multiple values per byte:
     */
    for (x = 0; x < 4; x++) {
        deltas[x] = blackboxCurrent->rcCommand[x] - blackboxLast->rcCommand[x];
    }

    blackboxWriteTag8_4S16(deltas);

    //Check for sensors that are updated periodically (so deltas are normally zero)
    int optionalFieldCount = 0;

    if (testBlackboxCondition(FLIGHT_LOG_FIELD_CONDITION_VBAT)) {
        deltas[optionalFieldCount++] = (int32_t) blackboxCurrent->vbatLatest - blackboxLast->vbatLatest;
    }

    if (testBlackboxCondition(FLIGHT_LOG_FIELD_CONDITION_AMPERAGE_ADC)) {
        deltas[optionalFieldCount++] = (int32_t) blackboxCurrent->amperageLatest - blackboxLast->amperageLatest;
    }

#ifdef MAG
    if (testBlackboxCondition(FLIGHT_LOG_FIELD_CONDITION_MAG)) {
        for (x = 0; x < XYZ_AXIS_COUNT; x++) {
            deltas[optionalFieldCount++] = blackboxCurrent->magADC[x] - blackboxLast->magADC[x];
        }
    }
#endif

#ifdef BARO
    if (testBlackboxCondition(FLIGHT_LOG_FIELD_CONDITION_BARO)) {
        deltas[optionalFieldCount++] = blackboxCurrent->BaroAlt - blackboxLast->BaroAlt;
    }
#endif

#ifdef SONAR
    if (testBlackboxCondition(FLIGHT_LOG_FIELD_CONDITION_SONAR)) {
        deltas[optionalFieldCount++] = blackboxCurrent->sonarRaw - blackboxLast->sonarRaw;
    }
#endif

    if (testBlackboxCondition(FLIGHT_LOG_FIELD_CONDITION_RSSI)) {
        deltas[optionalFieldCount++] = (int32_t) blackboxCurrent->rssi - blackboxLast->rssi;
    }

    blackboxWriteTag8_8SVB(deltas, optionalFieldCount);

    //Since gyros, accs and motors are noisy, base their predictions on the average of the history:
    blackboxWriteMainStateArrayUsingAveragePredictor(offsetof(blackboxMainState_t, gyroADC),   XYZ_AXIS_COUNT);
    blackboxWriteMainStateArrayUsingAveragePredictor(offsetof(blackboxMainState_t, accSmooth), XYZ_AXIS_COUNT);
    blackboxWriteMainStateArrayUsingAveragePredictor(offsetof(blackboxMainState_t, motor),     motorCount);

    if (testBlackboxCondition(FLIGHT_LOG_FIELD_CONDITION_TRICOPTER)) {
        blackboxWriteSignedVB(blackboxCurrent->servo[5] - blackboxLast->servo[5]);
    }

    //Rotate our history buffers
    blackboxHistory[2] = blackboxHistory[1];
    blackboxHistory[1] = blackboxHistory[0];
    blackboxHistory[0] = ((blackboxHistory[0] - blackboxHistoryRing + 1) % 3) + blackboxHistoryRing;
}

/* Write the contents of the global "slowHistory" to the log as an "S" frame. Because this data is logged so
 * infrequently, delta updates are not reasonable, so we log independent frames. */
static void writeSlowFrame(void)
{
    int32_t values[3];

    blackboxWrite('S');

    blackboxWriteUnsignedVB(slowHistory.flightModeFlags);
    blackboxWriteUnsignedVB(slowHistory.stateFlags);

    /*
     * Most of the time these three values will be able to pack into one byte for us:
     */
    values[0] = slowHistory.failsafePhase;
    values[1] = slowHistory.rxSignalReceived ? 1 : 0;
    values[2] = slowHistory.rxFlightChannelsValid ? 1 : 0;
    blackboxWriteTag2_3S32(values);

    blackboxSlowFrameIterationTimer = 0;
}

/**
 * Load rarely-changing values from the FC into the given structure
 */
static void loadSlowState(blackboxSlowState_t *slow)
{
    slow->flightModeFlags = flightModeFlags;
    slow->stateFlags = stateFlags;
    slow->failsafePhase = failsafePhase();
    slow->rxSignalReceived = rxIsReceivingSignal();
    slow->rxFlightChannelsValid = rxAreFlightChannelsValid();
}

/**
 * If the data in the slow frame has changed, log a slow frame.
 *
 * If allowPeriodicWrite is true, the frame is also logged if it has been more than SLOW_FRAME_INTERVAL logging iterations
 * since the field was last logged.
 */
static void writeSlowFrameIfNeeded(bool allowPeriodicWrite)
{
    // Write the slow frame peridocially so it can be recovered if we ever lose sync
    bool shouldWrite = allowPeriodicWrite && blackboxSlowFrameIterationTimer >= SLOW_FRAME_INTERVAL;

    if (shouldWrite) {
        loadSlowState(&slowHistory);
    } else {
        blackboxSlowState_t newSlowState;

        loadSlowState(&newSlowState);

        // Only write a slow frame if it was different from the previous state
        if (memcmp(&newSlowState, &slowHistory, sizeof(slowHistory)) != 0) {
            // Use the new state as our new history
            memcpy(&slowHistory, &newSlowState, sizeof(slowHistory));
            shouldWrite = true;
        }
    }

    if (shouldWrite) {
        writeSlowFrame();
    }
}

static int gcd(int num, int denom)
{
    if (denom == 0) {
        return num;
    }

    return gcd(denom, num % denom);
}

static void validateBlackboxConfig()
{
    int div;

    if (masterConfig.blackbox_rate_num == 0 || masterConfig.blackbox_rate_denom == 0
            || masterConfig.blackbox_rate_num >= masterConfig.blackbox_rate_denom) {
        masterConfig.blackbox_rate_num = 1;
        masterConfig.blackbox_rate_denom = 1;
    } else {
        /* Reduce the fraction the user entered as much as possible (makes the recorded/skipped frame pattern repeat
         * itself more frequently)
         */
        div = gcd(masterConfig.blackbox_rate_num, masterConfig.blackbox_rate_denom);

        masterConfig.blackbox_rate_num /= div;
        masterConfig.blackbox_rate_denom /= div;
    }

    if (masterConfig.blackbox_device >= BLACKBOX_DEVICE_END) {
        masterConfig.blackbox_device = BLACKBOX_DEVICE_SERIAL;
    }
}

/**
 * Start Blackbox logging if it is not already running. Intended to be called upon arming.
 */
void startBlackbox(void)
{
    if (blackboxState == BLACKBOX_STATE_STOPPED) {
        validateBlackboxConfig();

        if (!blackboxDeviceOpen()) {
            blackboxSetState(BLACKBOX_STATE_DISABLED);
            return;
        }

        memset(&gpsHistory, 0, sizeof(gpsHistory));

        blackboxHistory[0] = &blackboxHistoryRing[0];
        blackboxHistory[1] = &blackboxHistoryRing[1];
        blackboxHistory[2] = &blackboxHistoryRing[2];

        vbatReference = vbatLatestADC;

        //No need to clear the content of blackboxHistoryRing since our first frame will be an intra which overwrites it

        /*
         * We use conditional tests to decide whether or not certain fields should be logged. Since our headers
         * must always agree with the logged data, the results of these tests must not change during logging. So
         * cache those now.
         */
        blackboxBuildConditionCache();
        
        blackboxModeActivationConditionPresent = isModeActivationConditionPresent(currentProfile->modeActivationConditions, BOXBLACKBOX);

        blackboxIteration = 0;
        blackboxPFrameIndex = 0;
        blackboxIFrameIndex = 0;

        /*
         * Record the beeper's current idea of the last arming beep time, so that we can detect it changing when
         * it finally plays the beep for this arming event.
         */
        blackboxLastArmingBeep = getArmingBeepTimeMicros();

        blackboxSetState(BLACKBOX_STATE_SEND_HEADER);
    }
}

/**
 * Begin Blackbox shutdown.
 */
void finishBlackbox(void)
{
    if (blackboxState == BLACKBOX_STATE_RUNNING || blackboxState == BLACKBOX_STATE_PAUSED) {
        blackboxLogEvent(FLIGHT_LOG_EVENT_LOG_END, NULL);

        blackboxSetState(BLACKBOX_STATE_SHUTTING_DOWN);
    } else if (blackboxState != BLACKBOX_STATE_DISABLED && blackboxState != BLACKBOX_STATE_STOPPED
            && blackboxState != BLACKBOX_STATE_SHUTTING_DOWN) {
        /*
         * We're shutting down in the middle of transmitting headers, so we can't log a "log completed" event.
         * Just give the port back and stop immediately.
         */
        blackboxDeviceClose();
        blackboxSetState(BLACKBOX_STATE_STOPPED);
    }
}

#ifdef GPS
static void writeGPSHomeFrame()
{
    blackboxWrite('H');

    blackboxWriteSignedVB(GPS_home[0]);
    blackboxWriteSignedVB(GPS_home[1]);
    //TODO it'd be great if we could grab the GPS current time and write that too

    gpsHistory.GPS_home[0] = GPS_home[0];
    gpsHistory.GPS_home[1] = GPS_home[1];
}

static void writeGPSFrame()
{
    blackboxWrite('G');

    /*
     * If we're logging every frame, then a GPS frame always appears just after a frame with the
     * currentTime timestamp in the log, so the reader can just use that timestamp for the GPS frame.
     *
     * If we're not logging every frame, we need to store the time of this GPS frame.
     */
    if (testBlackboxCondition(FLIGHT_LOG_FIELD_CONDITION_NOT_LOGGING_EVERY_FRAME)) {
        // Predict the time of the last frame in the main log
        blackboxWriteUnsignedVB(currentTime - blackboxHistory[1]->time);
    }

    blackboxWriteUnsignedVB(GPS_numSat);
    blackboxWriteSignedVB(GPS_coord[0] - gpsHistory.GPS_home[0]);
    blackboxWriteSignedVB(GPS_coord[1] - gpsHistory.GPS_home[1]);
    blackboxWriteUnsignedVB(GPS_altitude);
    blackboxWriteUnsignedVB(GPS_speed);
    blackboxWriteUnsignedVB(GPS_ground_course);

    gpsHistory.GPS_numSat = GPS_numSat;
    gpsHistory.GPS_coord[0] = GPS_coord[0];
    gpsHistory.GPS_coord[1] = GPS_coord[1];
}
#endif

/**
 * Fill the current state of the blackbox using values read from the flight controller
 */
static void loadMainState(void)
{
    blackboxMainState_t *blackboxCurrent = blackboxHistory[0];
    int i;

    blackboxCurrent->time = currentTime;

    for (i = 0; i < XYZ_AXIS_COUNT; i++) {
        blackboxCurrent->axisPID_P[i] = axisPID_P[i];
    }
    for (i = 0; i < XYZ_AXIS_COUNT; i++) {
        blackboxCurrent->axisPID_I[i] = axisPID_I[i];
    }
    for (i = 0; i < XYZ_AXIS_COUNT; i++) {
        blackboxCurrent->axisPID_D[i] = axisPID_D[i];
    }

    for (i = 0; i < 4; i++) {
        blackboxCurrent->rcCommand[i] = rcCommand[i];
    }

    for (i = 0; i < XYZ_AXIS_COUNT; i++) {
        blackboxCurrent->gyroADC[i] = gyroADC[i];
    }

    for (i = 0; i < XYZ_AXIS_COUNT; i++) {
        blackboxCurrent->accSmooth[i] = accSmooth[i];
    }

    for (i = 0; i < motorCount; i++) {
        blackboxCurrent->motor[i] = motor[i];
    }

    blackboxCurrent->vbatLatest = vbatLatestADC;
    blackboxCurrent->amperageLatest = amperageLatestADC;

#ifdef MAG
    for (i = 0; i < XYZ_AXIS_COUNT; i++) {
        blackboxCurrent->magADC[i] = magADC[i];
    }
#endif

#ifdef BARO
    blackboxCurrent->BaroAlt = BaroAlt;
#endif

#ifdef SONAR
    // Store the raw sonar value without applying tilt correction
    blackboxCurrent->sonarRaw = sonarRead();
#endif

    blackboxCurrent->rssi = rssi;

#ifdef USE_SERVOS
    //Tail servo for tricopters
    blackboxCurrent->servo[5] = servo[5];
#endif
}

/**
 * Transmit the header information for the given field definitions. Transmitted header lines look like:
 *
 * H Field I name:a,b,c
 * H Field I predictor:0,1,2
 *
 * For all header types, provide a "mainFrameChar" which is the name for the field and will be used to refer to it in the
 * header (e.g. P, I etc). For blackboxDeltaField_t fields, also provide deltaFrameChar, otherwise set this to zero.
 *
 * Provide an array 'conditions' of FlightLogFieldCondition enums if you want these conditions to decide whether a field
 * should be included or not. Otherwise provide NULL for this parameter and NULL for secondCondition.
 *
 * Set xmitState.headerIndex to 0 and xmitState.u.fieldIndex to -1 before calling for the first time.
 *
 * secondFieldDefinition and secondCondition element pointers need to be provided in order to compute the stride of the
 * fieldDefinition and secondCondition arrays.
 *
 * Returns true if there is still header left to transmit (so call again to continue transmission).
 */
static bool sendFieldDefinition(char mainFrameChar, char deltaFrameChar, const void *fieldDefinitions,
        const void *secondFieldDefinition, int fieldCount, const uint8_t *conditions, const uint8_t *secondCondition)
{
    const blackboxFieldDefinition_t *def;
    unsigned int headerCount;
    static bool needComma = false;
    size_t definitionStride = (char*) secondFieldDefinition - (char*) fieldDefinitions;
    size_t conditionsStride = (char*) secondCondition - (char*) conditions;

    if (deltaFrameChar) {
        headerCount = BLACKBOX_DELTA_FIELD_HEADER_COUNT;
    } else {
        headerCount = BLACKBOX_SIMPLE_FIELD_HEADER_COUNT;
    }

    /*
     * We're chunking up the header data so we don't exceed our datarate. So we'll be called multiple times to transmit
     * the whole header.
     */

    // On our first call we need to print the name of the header and a colon
    if (xmitState.u.fieldIndex == -1) {
        if (xmitState.headerIndex >= headerCount) {
            return false; //Someone probably called us again after we had already completed transmission
        }

        uint32_t charsToBeWritten = strlen("H Field x :") + strlen(blackboxFieldHeaderNames[xmitState.headerIndex]);

        if (blackboxDeviceReserveBufferSpace(charsToBeWritten) != BLACKBOX_RESERVE_SUCCESS) {
            return true; // Try again later
        }

        blackboxHeaderBudget -= blackboxPrintf("H Field %c %s:", xmitState.headerIndex >= BLACKBOX_SIMPLE_FIELD_HEADER_COUNT ? deltaFrameChar : mainFrameChar, blackboxFieldHeaderNames[xmitState.headerIndex]);

        xmitState.u.fieldIndex++;
        needComma = false;
    }

    // The longest we expect an integer to be as a string:
    const uint32_t LONGEST_INTEGER_STRLEN = 2;

    for (; xmitState.u.fieldIndex < fieldCount; xmitState.u.fieldIndex++) {
        def = (const blackboxFieldDefinition_t*) ((const char*)fieldDefinitions + definitionStride * xmitState.u.fieldIndex);

        if (!conditions || testBlackboxCondition(conditions[conditionsStride * xmitState.u.fieldIndex])) {
            // First (over)estimate the length of the string we want to print

            int32_t bytesToWrite = 1; // Leading comma

            // The first header is a field name
            if (xmitState.headerIndex == 0) {
                bytesToWrite += strlen(def->name) + strlen("[]") + LONGEST_INTEGER_STRLEN;
            } else {
                //The other headers are integers
                bytesToWrite += LONGEST_INTEGER_STRLEN;
            }

            // Now perform the write if the buffer is large enough
            if (blackboxDeviceReserveBufferSpace(bytesToWrite) != BLACKBOX_RESERVE_SUCCESS) {
                // Ran out of space!
                return true;
            }

            blackboxHeaderBudget -= bytesToWrite;

            if (needComma) {
                blackboxWrite(',');
            } else {
                needComma = true;
            }

            // The first header is a field name
            if (xmitState.headerIndex == 0) {
                blackboxPrint(def->name);

                // Do we need to print an index in brackets after the name?
                if (def->fieldNameIndex != -1) {
                    blackboxPrintf("[%d]", def->fieldNameIndex);
                }
            } else {
                //The other headers are integers
                blackboxPrintf("%d", def->arr[xmitState.headerIndex - 1]);
            }
        }
    }

    // Did we complete this line?
    if (xmitState.u.fieldIndex == fieldCount && blackboxDeviceReserveBufferSpace(1) == BLACKBOX_RESERVE_SUCCESS) {
        blackboxHeaderBudget--;
        blackboxWrite('\n');
        xmitState.headerIndex++;
        xmitState.u.fieldIndex = -1;
    }

    return xmitState.headerIndex < headerCount;
}

/**
 * Transmit a portion of the system information headers. Call the first time with xmitState.headerIndex == 0. Returns
 * true iff transmission is complete, otherwise call again later to continue transmission.
 */
static bool blackboxWriteSysinfo()
{
    // Make sure we have enough room in the buffer for our longest line (as of this writing, the "Firmware date" line)
    if (blackboxDeviceReserveBufferSpace(64) != BLACKBOX_RESERVE_SUCCESS) {
        return false;
    }

    switch (xmitState.headerIndex) {
        case 0:
            blackboxPrintfHeaderLine("Firmware type:Cleanflight");
        break;
        case 1:
            blackboxPrintfHeaderLine("Firmware revision:%s", shortGitRevision);
        break;
        case 2:
            blackboxPrintfHeaderLine("Firmware date:%s %s", buildDate, buildTime);
        break;
        case 3:
            blackboxPrintfHeaderLine("P interval:%d/%d", masterConfig.blackbox_rate_num, masterConfig.blackbox_rate_denom);
        break;
        case 4:
            blackboxPrintfHeaderLine("rcRate:%d", masterConfig.controlRateProfiles[masterConfig.current_profile_index].rcRate8);
        break;
        case 5:
            blackboxPrintfHeaderLine("minthrottle:%d", masterConfig.escAndServoConfig.minthrottle);
        break;
        case 6:
            blackboxPrintfHeaderLine("maxthrottle:%d", masterConfig.escAndServoConfig.maxthrottle);
        break;
        case 7:
            blackboxPrintfHeaderLine("gyro.scale:0x%x", castFloatBytesToInt(gyro.scale));
        break;
        case 8:
            blackboxPrintfHeaderLine("acc_1G:%u", acc_1G);
        break;
        case 9:
            if (testBlackboxCondition(FLIGHT_LOG_FIELD_CONDITION_VBAT)) {
                blackboxPrintfHeaderLine("vbatscale:%u", masterConfig.batteryConfig.vbatscale);
            } else {
                xmitState.headerIndex += 2; // Skip the next two vbat fields too
            }
        break;
        case 10:
            blackboxPrintfHeaderLine("vbatcellvoltage:%u,%u,%u", masterConfig.batteryConfig.vbatmincellvoltage,
                masterConfig.batteryConfig.vbatwarningcellvoltage, masterConfig.batteryConfig.vbatmaxcellvoltage);
        break;
        case 11:
            blackboxPrintfHeaderLine("vbatref:%u", vbatReference);
        break;
        case 12:
            //Note: Log even if this is a virtual current meter, since the virtual meter uses these parameters too:
            if (feature(FEATURE_CURRENT_METER)) {
                blackboxPrintfHeaderLine("currentMeter:%d,%d", masterConfig.batteryConfig.currentMeterOffset, masterConfig.batteryConfig.currentMeterScale);
            }
        break;
        default:
            return true;
    }

    xmitState.headerIndex++;
    return false;
}

/**
 * Write the given event to the log immediately
 */
void blackboxLogEvent(FlightLogEvent event, flightLogEventData_t *data)
{
    // Only allow events to be logged after headers have been written
    if (!(blackboxState == BLACKBOX_STATE_RUNNING || blackboxState == BLACKBOX_STATE_PAUSED)) {
        return;
    }

    //Shared header for event frames
    blackboxWrite('E');
    blackboxWrite(event);

    //Now serialize the data for this specific frame type
    switch (event) {
        case FLIGHT_LOG_EVENT_SYNC_BEEP:
            blackboxWriteUnsignedVB(data->syncBeep.time);
        break;
        case FLIGHT_LOG_EVENT_INFLIGHT_ADJUSTMENT:
            if (data->inflightAdjustment.floatFlag) {
                blackboxWrite(data->inflightAdjustment.adjustmentFunction + FLIGHT_LOG_EVENT_INFLIGHT_ADJUSTMENT_FUNCTION_FLOAT_VALUE_FLAG);
                blackboxWriteFloat(data->inflightAdjustment.newFloatValue);
            } else {
                blackboxWrite(data->inflightAdjustment.adjustmentFunction);
                blackboxWriteSignedVB(data->inflightAdjustment.newValue);
            }
        case FLIGHT_LOG_EVENT_GTUNE_RESULT:
            blackboxWrite(data->gtuneCycleResult.gtuneAxis);
            blackboxWriteSignedVB(data->gtuneCycleResult.gtuneGyroAVG);
            blackboxWriteS16(data->gtuneCycleResult.gtuneNewP);
        break;
        case FLIGHT_LOG_EVENT_LOGGING_RESUME:
            blackboxWriteUnsignedVB(data->loggingResume.logIteration);
            blackboxWriteUnsignedVB(data->loggingResume.currentTime);
        break;
        case FLIGHT_LOG_EVENT_LOG_END:
            blackboxPrint("End of log");
            blackboxWrite(0);
        break;
    }
}

/* If an arming beep has played since it was last logged, write the time of the arming beep to the log as a synchronization point */
static void blackboxCheckAndLogArmingBeep()
{
    flightLogEvent_syncBeep_t eventData;

    // Use != so that we can still detect a change if the counter wraps
    if (getArmingBeepTimeMicros() != blackboxLastArmingBeep) {
        blackboxLastArmingBeep = getArmingBeepTimeMicros();

        eventData.time = blackboxLastArmingBeep;

        blackboxLogEvent(FLIGHT_LOG_EVENT_SYNC_BEEP, (flightLogEventData_t *) &eventData);
    }
}

/* 
 * Use the user's num/denom settings to decide if the P-frame of the given index should be logged, allowing the user to control
 * the portion of logged loop iterations.
 */
static bool blackboxShouldLogPFrame(uint32_t pFrameIndex)
{
    /* Adding a magic shift of "masterConfig.blackbox_rate_num - 1" in here creates a better spread of
     * recorded / skipped frames when the I frame's position is considered:
     */
    return (pFrameIndex + masterConfig.blackbox_rate_num - 1) % masterConfig.blackbox_rate_denom < masterConfig.blackbox_rate_num;
}

static bool blackboxShouldLogIFrame() {
    return blackboxPFrameIndex == 0;
}

// Called once every FC loop in order to keep track of how many FC loop iterations have passed
static void blackboxAdvanceIterationTimers()
{
    blackboxSlowFrameIterationTimer++;
    blackboxIteration++;
    blackboxPFrameIndex++;

    if (blackboxPFrameIndex == BLACKBOX_I_INTERVAL) {
        blackboxPFrameIndex = 0;
        blackboxIFrameIndex++;
    }
}

// Called once every FC loop in order to log the current state
static void blackboxLogIteration()
{
    // Write a keyframe every BLACKBOX_I_INTERVAL frames so we can resynchronise upon missing frames
    if (blackboxShouldLogIFrame()) {
        /*
         * Don't log a slow frame if the slow data didn't change ("I" frames are already large enough without adding
         * an additional item to write at the same time). Unless we're *only* logging "I" frames, then we have no choice.
         */
        writeSlowFrameIfNeeded(blackboxIsOnlyLoggingIntraframes());

        loadMainState();
        writeIntraframe();
    } else {
        blackboxCheckAndLogArmingBeep();
        
        if (blackboxShouldLogPFrame(blackboxPFrameIndex)) {
            /*
             * We assume that slow frames are only interesting in that they aid the interpretation of the main data stream.
             * So only log slow frames during loop iterations where we log a main frame.
             */
            writeSlowFrameIfNeeded(true);

            loadMainState();
            writeInterframe();
        }
#ifdef GPS
        if (feature(FEATURE_GPS)) {
            /*
             * If the GPS home point has been updated, or every 128 intraframes (~10 seconds), write the
             * GPS home position.
             *
             * We write it periodically so that if one Home Frame goes missing, the GPS coordinates can
             * still be interpreted correctly.
             */
            if (GPS_home[0] != gpsHistory.GPS_home[0] || GPS_home[1] != gpsHistory.GPS_home[1]
                || (blackboxPFrameIndex == BLACKBOX_I_INTERVAL / 2 && blackboxIFrameIndex % 128 == 0)) {

                writeGPSHomeFrame();
                writeGPSFrame();
            } else if (GPS_numSat != gpsHistory.GPS_numSat || GPS_coord[0] != gpsHistory.GPS_coord[0]
                    || GPS_coord[1] != gpsHistory.GPS_coord[1]) {
                //We could check for velocity changes as well but I doubt it changes independent of position
                writeGPSFrame();
            }
        }
#endif
    }

    //Flush every iteration so that our runtime variance is minimized
    blackboxDeviceFlush();
}

/**
 * Call each flight loop iteration to perform blackbox logging.
 */
void handleBlackbox(void)
{
    int i;

    if (blackboxState >= BLACKBOX_FIRST_HEADER_SENDING_STATE && blackboxState <= BLACKBOX_LAST_HEADER_SENDING_STATE) {
        blackboxReplenishHeaderBudget();
    }

    switch (blackboxState) {
        case BLACKBOX_STATE_SEND_HEADER:
            //On entry of this state, xmitState.headerIndex is 0 and startTime is intialised

            /*
             * Once the UART has had time to init, transmit the header in chunks so we don't overflow its transmit
             * buffer, overflow the OpenLog's buffer, or keep the main loop busy for too long.
             */
            if (millis() > xmitState.u.startTime + 100) {
                if (blackboxDeviceReserveBufferSpace(BLACKBOX_TARGET_HEADER_BUDGET_PER_ITERATION) == BLACKBOX_RESERVE_SUCCESS) {
                    for (i = 0; i < BLACKBOX_TARGET_HEADER_BUDGET_PER_ITERATION && blackboxHeader[xmitState.headerIndex] != '\0'; i++, xmitState.headerIndex++) {
                        blackboxWrite(blackboxHeader[xmitState.headerIndex]);
                        blackboxHeaderBudget--;
                    }

                    if (blackboxHeader[xmitState.headerIndex] == '\0') {
                        blackboxSetState(BLACKBOX_STATE_SEND_MAIN_FIELD_HEADER);
                    }
                }
            }
        break;
        case BLACKBOX_STATE_SEND_MAIN_FIELD_HEADER:
            //On entry of this state, xmitState.headerIndex is 0 and xmitState.u.fieldIndex is -1
            if (!sendFieldDefinition('I', 'P', blackboxMainFields, blackboxMainFields + 1, ARRAY_LENGTH(blackboxMainFields),
                    &blackboxMainFields[0].condition, &blackboxMainFields[1].condition)) {
#ifdef GPS
                if (feature(FEATURE_GPS)) {
                    blackboxSetState(BLACKBOX_STATE_SEND_GPS_H_HEADER);
                } else
#endif
                    blackboxSetState(BLACKBOX_STATE_SEND_SLOW_HEADER);
            }
        break;
#ifdef GPS
        case BLACKBOX_STATE_SEND_GPS_H_HEADER:
            //On entry of this state, xmitState.headerIndex is 0 and xmitState.u.fieldIndex is -1
            if (!sendFieldDefinition('H', 0, blackboxGpsHFields, blackboxGpsHFields + 1, ARRAY_LENGTH(blackboxGpsHFields),
                    NULL, NULL)) {
                blackboxSetState(BLACKBOX_STATE_SEND_GPS_G_HEADER);
            }
        break;
        case BLACKBOX_STATE_SEND_GPS_G_HEADER:
            //On entry of this state, xmitState.headerIndex is 0 and xmitState.u.fieldIndex is -1
            if (!sendFieldDefinition('G', 0, blackboxGpsGFields, blackboxGpsGFields + 1, ARRAY_LENGTH(blackboxGpsGFields),
                    &blackboxGpsGFields[0].condition, &blackboxGpsGFields[1].condition)) {
                blackboxSetState(BLACKBOX_STATE_SEND_SLOW_HEADER);
            }
        break;
#endif
        case BLACKBOX_STATE_SEND_SLOW_HEADER:
            //On entry of this state, xmitState.headerIndex is 0 and xmitState.u.fieldIndex is -1
            if (!sendFieldDefinition('S', 0, blackboxSlowFields, blackboxSlowFields + 1, ARRAY_LENGTH(blackboxSlowFields),
                    NULL, NULL)) {
                blackboxSetState(BLACKBOX_STATE_SEND_SYSINFO);
            }
        break;
        case BLACKBOX_STATE_SEND_SYSINFO:
            //On entry of this state, xmitState.headerIndex is 0

            //Keep writing chunks of the system info headers until it returns true to signal completion
            if (blackboxWriteSysinfo()) {

                /*
                 * Wait for header buffers to drain completely before data logging begins to ensure reliable header delivery
                 * (overflowing circular buffers causes all data to be discarded, so the first few logged iterations
                 * could wipe out the end of the header if we weren't careful)
                 */
                if (blackboxDeviceFlush()) {
                    blackboxSetState(BLACKBOX_STATE_RUNNING);
                }
            }
        break;
        case BLACKBOX_STATE_PAUSED:
            // Only allow resume to occur during an I-frame iteration, so that we have an "I" base to work from
            if (IS_RC_MODE_ACTIVE(BOXBLACKBOX) && blackboxShouldLogIFrame()) {
                // Write a log entry so the decoder is aware that our large time/iteration skip is intended
                flightLogEvent_loggingResume_t resume;

                resume.logIteration = blackboxIteration;
                resume.currentTime = currentTime;

                blackboxLogEvent(FLIGHT_LOG_EVENT_LOGGING_RESUME, (flightLogEventData_t *) &resume);
                blackboxSetState(BLACKBOX_STATE_RUNNING);
                
                blackboxLogIteration();
            }

            // Keep the logging timers ticking so our log iteration continues to advance
            blackboxAdvanceIterationTimers();
        break;
        case BLACKBOX_STATE_RUNNING:
            // On entry to this state, blackboxIteration, blackboxPFrameIndex and blackboxIFrameIndex are reset to 0
            if (blackboxModeActivationConditionPresent && !IS_RC_MODE_ACTIVE(BOXBLACKBOX)) {
                blackboxSetState(BLACKBOX_STATE_PAUSED);
            } else {
                blackboxLogIteration();
            }

            blackboxAdvanceIterationTimers();
        break;
        case BLACKBOX_STATE_SHUTTING_DOWN:
            //On entry of this state, startTime is set and a flush is performed

            /*
             * Wait for the log we've transmitted to make its way to the logger before we release the serial port,
             * since releasing the port clears the Tx buffer.
             *
             * Don't wait longer than it could possibly take if something funky happens.
             */
            if (millis() > xmitState.u.startTime + BLACKBOX_SHUTDOWN_TIMEOUT_MILLIS || blackboxDeviceFlush()) {
                blackboxDeviceClose();
                blackboxSetState(BLACKBOX_STATE_STOPPED);
            }
        break;
        default:
        break;
    }

    // Did we run out of room on the device? Stop!
    if (isBlackboxDeviceFull()) {
        blackboxSetState(BLACKBOX_STATE_STOPPED);
    }
}

static bool canUseBlackboxWithCurrentConfiguration(void)
{
    return feature(FEATURE_BLACKBOX);
}

/**
 * Call during system startup to initialize the blackbox.
 */
void initBlackbox(void)
{
    if (canUseBlackboxWithCurrentConfiguration()) {
        blackboxSetState(BLACKBOX_STATE_STOPPED);
    } else {
        blackboxSetState(BLACKBOX_STATE_DISABLED);
    }
}

#endif<|MERGE_RESOLUTION|>--- conflicted
+++ resolved
@@ -264,14 +264,10 @@
     BLACKBOX_STATE_SHUTTING_DOWN
 } BlackboxState;
 
-<<<<<<< HEAD
-typedef struct blackboxMainState_s {
-=======
 #define BLACKBOX_FIRST_HEADER_SENDING_STATE BLACKBOX_STATE_SEND_HEADER
 #define BLACKBOX_LAST_HEADER_SENDING_STATE BLACKBOX_STATE_SEND_SYSINFO
 
-typedef struct blackboxMainState_t {
->>>>>>> ca2a6d9c
+typedef struct blackboxMainState_s {
     uint32_t time;
 
     int32_t axisPID_P[XYZ_AXIS_COUNT], axisPID_I[XYZ_AXIS_COUNT], axisPID_D[XYZ_AXIS_COUNT];
