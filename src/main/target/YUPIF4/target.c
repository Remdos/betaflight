--- conflicted
+++ resolved
@@ -23,16 +23,6 @@
 #include "drivers/dma.h"
 
 const timerHardware_t timerHardware[USABLE_TIMER_CHANNEL_COUNT] = {
-<<<<<<< HEAD
-    { TIM8, IO_TAG(PC8), TIM_Channel_3, TIM8_CC_IRQn,  TIM_USE_PPM,   0, GPIO_AF_TIM8 }, // PPM IN
-    { TIM2, IO_TAG(PA0), TIM_Channel_1, TIM2_IRQn,     TIM_USE_MOTOR, 1, GPIO_AF_TIM2 }, // MS1
-    { TIM2, IO_TAG(PA1), TIM_Channel_2, TIM2_IRQn,     TIM_USE_MOTOR, 1, GPIO_AF_TIM2 }, // MS2
-    { TIM2, IO_TAG(PA2), TIM_Channel_3, TIM2_IRQn,     TIM_USE_MOTOR, 1, GPIO_AF_TIM2 }, // MS3
-    { TIM2, IO_TAG(PA3), TIM_Channel_4, TIM2_IRQn,     TIM_USE_MOTOR, 1, GPIO_AF_TIM2 }, // MS4
-    { TIM3, IO_TAG(PB0), TIM_Channel_3, TIM3_IRQn,     TIM_USE_MOTOR, 1, GPIO_AF_TIM3 }, // MS5
-    { TIM3, IO_TAG(PB1), TIM_Channel_4, TIM3_IRQn,     TIM_USE_MOTOR, 1, GPIO_AF_TIM3 }, // MS6
-};
-=======
     { TIM8, IO_TAG(PC8), TIM_Channel_3, TIM_USE_PPM,   0, GPIO_AF_TIM8, NULL, 0, 0 }, // PPM IN
     { TIM2, IO_TAG(PA0), TIM_Channel_1, TIM_USE_MOTOR, 1, GPIO_AF_TIM2, NULL, 0, 0 }, // MS1
     { TIM2, IO_TAG(PA1), TIM_Channel_2, TIM_USE_MOTOR, 1, GPIO_AF_TIM2, NULL, 0, 0 }, // MS2
@@ -41,4 +31,3 @@
     { TIM3, IO_TAG(PB0), TIM_Channel_3, TIM_USE_MOTOR, 1, GPIO_AF_TIM3, NULL, 0, 0 }, // MS5
     { TIM3, IO_TAG(PB1), TIM_Channel_4, TIM_USE_MOTOR, 1, GPIO_AF_TIM3, DMA1_Stream2, DMA_Channel_5, DMA1_ST2_HANDLER }, // MS6
 };
->>>>>>> 071b14f9
