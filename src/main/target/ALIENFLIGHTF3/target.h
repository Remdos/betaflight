/*
 * This file is part of Cleanflight.
 *
 * Cleanflight is free software: you can redistribute it and/or modify
 * it under the terms of the GNU General Public License as published by
 * the Free Software Foundation, either version 3 of the License, or
 * (at your option) any later version.
 *
 * Cleanflight is distributed in the hope that it will be useful,
 * but WITHOUT ANY WARRANTY; without even the implied warranty of
 * MERCHANTABILITY or FITNESS FOR A PARTICULAR PURPOSE.  See the
 * GNU General Public License for more details.
 *
 * You should have received a copy of the GNU General Public License
 * along with Cleanflight.  If not, see <http://www.gnu.org/licenses/>.
 */

#pragma once

#define TARGET_BOARD_IDENTIFIER "AFF3" // AlienFlight F3.
#define ALIENFLIGHT

#define CONFIG_FASTLOOP_PREFERRED_ACC ACC_DEFAULT

#define USE_HARDWARE_REVISION_DETECTION
#define HW_PIN      PB2

// LED's V1
#define LED0        PB4  // LED - PB4
#define LED1        PB5  // LED - PB5

// LED's V2
#define LED0_A      PB8  // LED - PB8
#define LED1_A      PB9  // LED - PB9

#define BEEPER      PA5  // LED - PA5

#define USABLE_TIMER_CHANNEL_COUNT 11

#define EXTI_CALLBACK_HANDLER_COUNT 1 // MPU data ready

#define USE_EXTI
//#define DEBUG_MPU_DATA_READY_INTERRUPT
#define USE_MPU_DATA_READY_SIGNAL

// Using MPU6050 for the moment.
#define GYRO
#define USE_GYRO_MPU6050
#define USE_GYRO_MPU6500
#define USE_GYRO_SPI_MPU6500

#define GYRO_MPU6050_ALIGN CW270_DEG
#define GYRO_MPU6500_ALIGN CW270_DEG

#define ACC
#define USE_ACC_MPU6050
#define USE_ACC_MPU6500
#define USE_ACC_SPI_MPU6500

#define ACC_MPU6050_ALIGN CW270_DEG
#define ACC_MPU6500_ALIGN CW270_DEG

// No baro support.
//#define BARO
//#define USE_BARO_MS5611

// option to use MPU9150 or MPU9250 integrated AK89xx Mag
#define MAG
#define USE_MAG_AK8963

#define MAG_AK8963_ALIGN CW0_DEG_FLIP

#define USE_VCP
#define USE_USART1 // Not connected - TX (PB6) RX PB7 (AF7)
#define USE_USART2 // Receiver - RX (PA3)
#define USE_USART3 // Not connected - 10/RX (PB11) 11/TX (PB10)
#define SERIAL_PORT_COUNT 4

#define UART1_TX_PIN        GPIO_Pin_6 // PB6
#define UART1_RX_PIN        GPIO_Pin_7 // PB7
#define UART1_GPIO          GPIOB
#define UART1_GPIO_AF       GPIO_AF_7
#define UART1_TX_PINSOURCE  GPIO_PinSource6
#define UART1_RX_PINSOURCE  GPIO_PinSource7

#define UART2_TX_PIN        GPIO_Pin_2 // PA2
#define UART2_RX_PIN        GPIO_Pin_3 // PA3
#define UART2_GPIO          GPIOA
#define UART2_GPIO_AF       GPIO_AF_7
#define UART2_TX_PINSOURCE  GPIO_PinSource2
#define UART2_RX_PINSOURCE  GPIO_PinSource3

#define UART3_TX_PIN        GPIO_Pin_10 // PB10 (AF7)
#define UART3_RX_PIN        GPIO_Pin_11 // PB11 (AF7)
#define UART3_GPIO_AF       GPIO_AF_7
#define UART3_GPIO          GPIOB
#define UART3_TX_PINSOURCE  GPIO_PinSource10
#define UART3_RX_PINSOURCE  GPIO_PinSource11


#define USE_I2C
#define I2C_DEVICE (I2CDEV_2) // SDA (PA10/AF4), SCL (PA9/AF4)

#define I2C2_SCL_PIN         PA9
#define I2C2_SDA_PIN         PA10

// SPI3
// PA15 38 SPI3_NSS
// PB3  39 SPI3_SCK
// PB4  40 SPI3_MISO
// PB5  41 SPI3_MOSI

#define USE_SPI
#define USE_SPI_DEVICE_3

#define MPU6500_CS_PIN                   PA15
#define MPU6500_SPI_INSTANCE             SPI3

#define USE_ADC

#define ADC_INSTANCE         ADC2
#define ADC_DMA_CHANNEL      DMA2_Channel1
#define ADC_AHB_PERIPHERAL   RCC_AHBPeriph_DMA2

//#define BOARD_HAS_VOLTAGE_DIVIDER

#define VBAT_ADC_GPIO        GPIOA
#define VBAT_ADC_GPIO_PIN    GPIO_Pin_4
#define VBAT_ADC_CHANNEL     ADC_Channel_1

<<<<<<< HEAD
//#define BLACKBOX
#define SERIAL_RX
//#define GPS
//#define GTUNE
//#define DISPLAY
#define USE_SERVOS
#define USE_CLI
#define DEFAULT_RX_FEATURE FEATURE_RX_PPM
=======
#undef BLACKBOX
#undef GPS
#undef DISPLAY
#define DEFAULT_RX_FEATURE FEATURE_RX_PPM
#define DEFAULT_FEATURES (FEATURE_RX_SERIAL | FEATURE_MOTOR_STOP)
>>>>>>> 47d07059

#define SPEKTRUM_BIND
// USART2, PA3
#define BIND_PIN   PA3

// alternative defaults for AlienFlight F3 target
#define ALIENFLIGHT
#define HARDWARE_BIND_PLUG

// Hardware bind plug at PB12 (Pin 25)
#define BINDPLUG_PIN   PB12

// IO - assuming 303 in 64pin package, TODO
#define TARGET_IO_PORTA 0xffff
#define TARGET_IO_PORTB 0xffff
#define TARGET_IO_PORTC 0xffff
#define TARGET_IO_PORTD (BIT(2))
#define TARGET_IO_PORTF (BIT(0)|BIT(1)|BIT(4))


#define USED_TIMERS  (TIM_N(1) | TIM_N(2) | TIM_N(3) | TIM_N(15) | TIM_N(17))

#define TIMER_APB1_PERIPHERALS (RCC_APB1Periph_TIM2 | RCC_APB1Periph_TIM3)
#define TIMER_APB2_PERIPHERALS (RCC_APB2Periph_TIM1 | RCC_APB2Periph_TIM15 | RCC_APB2Periph_TIM17)
#define TIMER_AHB_PERIPHERALS (RCC_AHBPeriph_GPIOA | RCC_AHBPeriph_GPIOB)
<|MERGE_RESOLUTION|>--- conflicted
+++ resolved
@@ -128,22 +128,11 @@
 #define VBAT_ADC_GPIO_PIN    GPIO_Pin_4
 #define VBAT_ADC_CHANNEL     ADC_Channel_1
 
-<<<<<<< HEAD
-//#define BLACKBOX
-#define SERIAL_RX
-//#define GPS
-//#define GTUNE
-//#define DISPLAY
-#define USE_SERVOS
-#define USE_CLI
-#define DEFAULT_RX_FEATURE FEATURE_RX_PPM
-=======
 #undef BLACKBOX
 #undef GPS
 #undef DISPLAY
 #define DEFAULT_RX_FEATURE FEATURE_RX_PPM
 #define DEFAULT_FEATURES (FEATURE_RX_SERIAL | FEATURE_MOTOR_STOP)
->>>>>>> 47d07059
 
 #define SPEKTRUM_BIND
 // USART2, PA3
