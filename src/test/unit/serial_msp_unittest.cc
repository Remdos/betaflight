/*
 * This file is part of Cleanflight.
 *
 * Cleanflight is free software: you can redistribute it and/or modify
 * it under the terms of the GNU General Public License as published by
 * the Free Software Foundation, either version 3 of the License, or
 * (at your option) any later version.
 *
 * Cleanflight is distributed in the hope that it will be useful,
 * but WITHOUT ANY WARRANTY; without even the implied warranty of
 * MERCHANTABILITY or FITNESS FOR A PARTICULAR PURPOSE.  See the
 * GNU General Public License for more details.
 *
 * You should have received a copy of the GNU General Public License
 * along with Cleanflight.  If not, see <http://www.gnu.org/licenses/>.
 */

#include <stdint.h>
#include <string.h>
#include <math.h>

//#define DEBUG_MSP

extern "C" {
    #include <platform.h>
    #include "build_config.h"
    #include "version.h"
    #include "debug.h"

    #include "common/streambuf.h"
    #include "common/utils.h"

    #include "config/parameter_group.h"
    #include "config/config_eeprom.h"

    #include "drivers/system.h"
    #include "drivers/sensor.h"
    #include "drivers/accgyro.h"
    #include "drivers/compass.h"
    #include "drivers/serial.h"
    #include "drivers/serial_softserial.h"
    #include "drivers/buf_writer.h"

    #include "rx/rx.h"

    #include "io/msp_protocol.h"
    #include "io/serial.h"
    #include "io/serial_msp.h"
    #include "io/msp.h"

    #include "config/parameter_group_ids.h"
    #include "config/runtime_config.h"
    #include "config/config.h"
}

#include "unittest_macros.h"
#include "gtest/gtest.h"


extern "C" {
    void mspSerialProcessReceivedCommand(mspPort_t *msp);
    extern mspPort_t mspPorts[];
}

typedef struct mspHeader_s {
    uint8_t dollar;
    uint8_t m;
    uint8_t direction;
    uint8_t size;
    uint8_t type;
} mspHeader_t;

#define SERIAL_BUFFER_SIZE 256
typedef union mspBuffer_u {
    struct {
        mspHeader_t header;
        uint8_t payload[];
    };
    uint8_t buf[SERIAL_BUFFER_SIZE];
} mspBuffer_t;

static mspBuffer_t serialWriteBuffer;
static int serialWritePos = 0;

static mspBuffer_t serialReadBuffer;
static int serialReadPos = 0;
static int serialReadEnd = 0;

serialPort_t serialTestInstance;

void serialWrite(serialPort_t *instance, uint8_t ch)
{
    EXPECT_EQ(instance, &serialTestInstance);
    EXPECT_LT(serialWritePos, sizeof(serialWriteBuffer.buf));
    serialWriteBuffer.buf[serialWritePos++] = ch;
}

void serialWriteBuf(serialPort_t *instance, uint8_t *data, int count)
{
    while(count--)
        serialWrite(instance, *data++);
}

void serialBeginWrite(serialPort_t *instance)
{
    EXPECT_EQ(instance, &serialTestInstance);
}

void serialEndWrite(serialPort_t *instance)
{
    EXPECT_EQ(instance, &serialTestInstance);
}

uint8_t serialRxBytesWaiting(serialPort_t *instance)
{
    EXPECT_EQ(instance, &serialTestInstance);
    EXPECT_GE(serialReadEnd, serialReadPos);
    int ret = serialReadEnd - serialReadPos;
    if(ret >= 0) return ret;
    return 0;
}

uint8_t serialRead(serialPort_t *instance)
{
    EXPECT_EQ(instance, &serialTestInstance);
    EXPECT_LT(serialReadPos, serialReadEnd);
    const uint8_t ch = serialReadBuffer.buf[serialReadPos++];
    return ch;
}

bool isSerialTransmitBufferEmpty(serialPort_t *instance)
{
    EXPECT_EQ(instance, &serialTestInstance);
    return true;
}

void serialTestResetBuffers()
{
    memset(&serialReadBuffer.buf, 0, sizeof(serialReadBuffer.buf));
    serialReadPos = 0;
    serialReadEnd = 0;
    memset(&serialWriteBuffer.buf, 0, sizeof(serialWriteBuffer.buf));
    serialWritePos = 0;
}

// dummy MSP command processor
#define MSP_TEST_ECHO        1
#define MSP_TEST_COMMAND     2
#define MSP_TEST_REPLY       3
#define MSP_TEST_ERROR       4

uint8_t msp_echo_data[]="PING\0PONG";
uint8_t msp_request_data[]={0xbe, 0xef};
uint8_t msp_reply_data[]={0x55,0xaa};

int mspProcess(mspPacket_t *command, mspPacket_t *reply)
{
    sbuf_t *src = &command->buf;
    sbuf_t *dst = &reply->buf;
    int cmdLength = sbufBytesRemaining(src);
    reply->cmd = command->cmd;
    switch(command->cmd) {
        case MSP_TEST_ECHO:
            while(sbufBytesRemaining(src) > 0)
                sbufWriteU8(dst, sbufReadU8(src));
            break;
        case MSP_TEST_COMMAND:
            EXPECT_EQ(sizeof(msp_request_data), cmdLength);
            EXPECT_EQ(0, memcmp(sbufPtr(src), msp_request_data, sizeof(msp_request_data)));
            break;
        case MSP_TEST_REPLY:
            EXPECT_EQ(0, cmdLength);
            sbufWriteData(dst, msp_reply_data, sizeof(msp_reply_data));
            break;
        case MSP_TEST_ERROR:
            return -1;
    }
    return 1;
}

class SerialMspUnitTest : public ::testing::Test {
protected:
    mspPort_t *mspPort;
    virtual void SetUp() {
        mspPort = &mspPorts[0];
        mspPort->port = &serialTestInstance;
        serialTestResetBuffers();
    }
};

static uint8_t csumData(uint8_t csum, uint8_t* data, int len)
{
    while(len--)
        csum ^= *data++;
    return csum;
}

TEST_F(SerialMspUnitTest, Test_MspSerialOutFraming)
{
    mspPort->cmdMSP = MSP_TEST_REPLY;
    mspPort->dataSize = 0;
    mspSerialProcessReceivedCommand(mspPort);

    EXPECT_EQ('$', serialWriteBuffer.header.dollar);
    EXPECT_EQ('M', serialWriteBuffer.header.m);
    EXPECT_EQ('>', serialWriteBuffer.header.direction);
    EXPECT_EQ(sizeof(msp_reply_data), serialWriteBuffer.header.size);
    EXPECT_EQ(MSP_TEST_REPLY, serialWriteBuffer.header.type);
    for(unsigned i = 0; i < sizeof(msp_reply_data); i++)
        EXPECT_EQ(msp_reply_data[i], serialWriteBuffer.payload[i]);
    uint8_t checksum = sizeof(msp_reply_data) ^ MSP_TEST_REPLY;
    checksum = csumData(checksum, msp_reply_data, sizeof(msp_reply_data));
    EXPECT_EQ(checksum, serialWriteBuffer.payload[sizeof(msp_reply_data)]);  // checksum
}

TEST_F(SerialMspUnitTest, Test_TestMspSerialInFraming)
{
    uint8_t pkt[] = {'$', 'M', '<', sizeof(msp_request_data), MSP_TEST_COMMAND};

    sbuf_t pbuf = {
        .ptr = serialReadBuffer.buf,
        .end = ARRAYEND(serialReadBuffer.buf),
    };

    sbufWriteData(&pbuf, pkt, sizeof(pkt));
    sbufWriteData(&pbuf, msp_request_data, sizeof(msp_request_data));

    uint8_t csum = 0;
    csum = pkt[3] ^ pkt[4];
    csum = csumData(csum, msp_request_data, sizeof(msp_request_data));
    sbufWriteU8(&pbuf, csum);

    serialReadEnd = sbufPtr(&pbuf) - serialReadBuffer.buf;

    mspSerialProcess();

    EXPECT_EQ('$', serialWriteBuffer.header.dollar);
    EXPECT_EQ('M', serialWriteBuffer.header.m);
    EXPECT_EQ('>', serialWriteBuffer.header.direction);
    EXPECT_EQ(0, serialWriteBuffer.header.size);
    EXPECT_EQ(MSP_TEST_COMMAND, serialWriteBuffer.header.type);
    uint8_t checksum = 0 ^ MSP_TEST_COMMAND;
    EXPECT_EQ(checksum, serialWriteBuffer.payload[0]);
}

// STUBS
extern "C" {
void handleOneshotFeatureChangeOnRestart(void) {}
<<<<<<< HEAD
void readEEPROM(void) {}
void resetEEPROM(void) {}
void writeEEPROM(void) {}
void changeProfile(uint8_t) {};
void setProfile(uint8_t) {};
uint8_t getCurrentProfile(void) { return 0; };
bool feature(uint32_t mask) {UNUSED(mask);return false;}
void featureSet(uint32_t mask) {UNUSED(mask);}
void featureClearAll() {}
uint32_t featureMask(void) {return 0;}
// from debug.c
int16_t debug[DEBUG16_VALUE_COUNT];
// from gps.c
#define GPS_SV_MAXSATS   16
int32_t GPS_coord[2];               // LAT/LON
uint8_t GPS_numSat;
uint8_t GPS_update = 0;             // it's a binary toggle to distinct a GPS position update
uint16_t GPS_altitude;              // altitude in 0.1m
uint16_t GPS_speed;                 // speed in 0.1m/s
uint16_t GPS_ground_course = 0;     // degrees * 10
uint8_t GPS_numCh;                          // Number of channels
uint16_t GPS_hdop;                          // HDOP value
uint8_t GPS_svinfo_chn[GPS_SV_MAXSATS];     // Channel number
uint8_t GPS_svinfo_svid[GPS_SV_MAXSATS];    // Satellite ID
uint16_t GPS_hdop;                          // HDOP value
uint8_t GPS_svinfo_quality[GPS_SV_MAXSATS]; // Bitfield Qualtity
uint8_t GPS_svinfo_cno[GPS_SV_MAXSATS];     // Carrier to Noise Ratio (Signal Strength)
// from gyro.c
int32_t gyroADC[XYZ_AXIS_COUNT];
// form imu.c
attitudeEulerAngles_t attitude = { { 0, 0, 0 } };     // absolute angle inclination in multiple of 0.1 degree    180 deg = 1800
int16_t accSmooth[XYZ_AXIS_COUNT];
// from ledstrip.c
void reevalulateLedConfig(void) {}
// from mixer.c
int16_t motor[MAX_SUPPORTED_MOTORS];
int16_t motor_disarmed[MAX_SUPPORTED_MOTORS];
int16_t servo[MAX_SUPPORTED_SERVOS];
=======
>>>>>>> 613a10f2
void stopMotors(void) {}
uint8_t armingFlags = 0;
void delay(uint32_t ms) {UNUSED(ms);}
// from system_stm32fN0x.c
void systemReset(void) {}
void systemResetToBootloader(void) {}
// from serial port drivers
serialPort_t *usbVcpOpen(void) { return NULL; }
serialPort_t *uartOpen(USART_TypeDef *, serialReceiveCallbackPtr, uint32_t, portMode_t, portOptions_t) { return NULL; }
serialPort_t *openSoftSerial(softSerialPortIndex_e, serialReceiveCallbackPtr, uint32_t, portOptions_t) { return NULL; }
void serialSetMode(serialPort_t *, portMode_t) {}
bool isRebootScheduled = false;
}
<|MERGE_RESOLUTION|>--- conflicted
+++ resolved
@@ -246,47 +246,6 @@
 // STUBS
 extern "C" {
 void handleOneshotFeatureChangeOnRestart(void) {}
-<<<<<<< HEAD
-void readEEPROM(void) {}
-void resetEEPROM(void) {}
-void writeEEPROM(void) {}
-void changeProfile(uint8_t) {};
-void setProfile(uint8_t) {};
-uint8_t getCurrentProfile(void) { return 0; };
-bool feature(uint32_t mask) {UNUSED(mask);return false;}
-void featureSet(uint32_t mask) {UNUSED(mask);}
-void featureClearAll() {}
-uint32_t featureMask(void) {return 0;}
-// from debug.c
-int16_t debug[DEBUG16_VALUE_COUNT];
-// from gps.c
-#define GPS_SV_MAXSATS   16
-int32_t GPS_coord[2];               // LAT/LON
-uint8_t GPS_numSat;
-uint8_t GPS_update = 0;             // it's a binary toggle to distinct a GPS position update
-uint16_t GPS_altitude;              // altitude in 0.1m
-uint16_t GPS_speed;                 // speed in 0.1m/s
-uint16_t GPS_ground_course = 0;     // degrees * 10
-uint8_t GPS_numCh;                          // Number of channels
-uint16_t GPS_hdop;                          // HDOP value
-uint8_t GPS_svinfo_chn[GPS_SV_MAXSATS];     // Channel number
-uint8_t GPS_svinfo_svid[GPS_SV_MAXSATS];    // Satellite ID
-uint16_t GPS_hdop;                          // HDOP value
-uint8_t GPS_svinfo_quality[GPS_SV_MAXSATS]; // Bitfield Qualtity
-uint8_t GPS_svinfo_cno[GPS_SV_MAXSATS];     // Carrier to Noise Ratio (Signal Strength)
-// from gyro.c
-int32_t gyroADC[XYZ_AXIS_COUNT];
-// form imu.c
-attitudeEulerAngles_t attitude = { { 0, 0, 0 } };     // absolute angle inclination in multiple of 0.1 degree    180 deg = 1800
-int16_t accSmooth[XYZ_AXIS_COUNT];
-// from ledstrip.c
-void reevalulateLedConfig(void) {}
-// from mixer.c
-int16_t motor[MAX_SUPPORTED_MOTORS];
-int16_t motor_disarmed[MAX_SUPPORTED_MOTORS];
-int16_t servo[MAX_SUPPORTED_SERVOS];
-=======
->>>>>>> 613a10f2
 void stopMotors(void) {}
 uint8_t armingFlags = 0;
 void delay(uint32_t ms) {UNUSED(ms);}
